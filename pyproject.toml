[tool.poetry]
name = "bubble_analyser"
version = "0.1.0"
description = "[Description for project.]"
authors = [
    "Diego Alonso Álvarez <d.alonso-alvarez@imperial.ac.uk>",
    "Imperial College London RSE Team <ict-rse-team@imperial.ac.uk>"
]

[tool.poetry.dependencies]
python = ">=3.12, <3.13"
matplotlib = "^3.9.1.post1"
toml = "^0.10.2"
numpy = "^2.0.1"
scikit-image = "^0.25.1"
scipy = "^1.14.0"
<<<<<<< HEAD
pydantic = "^2.8.2"
=======
pydantic = "^2.11.1"
pathlib = "^1.0.1"
>>>>>>> 5eb50232
typing-extensions = "^4.12.2"
pyside6 = "^6.8.3"
datetime = "^5.5"
numba = "^0.60.0"
opencv-python = "^4.11.0.86"

[tool.poetry.group.docs.dependencies]
mkdocs = "^1.6.1"
mkdocs-material = "^9.5.40"

[tool.poetry.group.dev.dependencies]
pytest = "^8.3.3"
pytest-cov = "^6.0.0"
pytest-mypy = "^0.10.0"
pytest-mock = "^3.7.0"
pre-commit = "^4.2.0"
ruff = "^0.11.2"
types-toml = "^0.10.8.20240310"
pyinstaller = "^6.12.0"

[build-system]
requires = ["poetry-core>=1.0.0"]
build-backend = "poetry.core.masonry.api"

[tool.mypy]
ignore_missing_imports = true
disallow_any_explicit = true
disallow_any_generics = true
warn_unreachable = true
warn_unused_ignores = false
disallow_untyped_defs = true
exclude = [".venv/"]

[[tool.mypy.overrides]]
module = "tests.*"
disallow_untyped_defs = false

[tool.pytest.ini_options]
addopts = "-v --mypy -p no:warnings --cov=bubble_analyser --cov-report=html --doctest-modules --ignore=bubble_analyser/__main__.py"

[tool.ruff]
target-version = "py312"
line-length = 120

[tool.ruff.lint]
select = [
    "D",   # pydocstyle
    "E",   # pycodestyle
    "F",   # Pyflakes
    "I",   # isort
    "UP",  # pyupgrade
    "RUF"  # ruff
]
pydocstyle.convention = "google"

[tool.ruff.lint.per-file-ignores]
"tests/*" = ["D100", "D104"] # Missing docstring in public module, Missing docstring in public package<|MERGE_RESOLUTION|>--- conflicted
+++ resolved
@@ -14,12 +14,8 @@
 numpy = "^2.0.1"
 scikit-image = "^0.25.1"
 scipy = "^1.14.0"
-<<<<<<< HEAD
-pydantic = "^2.8.2"
-=======
 pydantic = "^2.11.1"
 pathlib = "^1.0.1"
->>>>>>> 5eb50232
 typing-extensions = "^4.12.2"
 pyside6 = "^6.8.3"
 datetime = "^5.5"
