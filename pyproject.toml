<<<<<<< HEAD
[tool.poetry]
name = "bubble_analyser"
version = "0.1.0"
description = "[Description for project.]"
authors = [
    "Diego Alonso Álvarez <d.alonso-alvarez@imperial.ac.uk>",
    "Imperial College London RSE Team <ict-rse-team@imperial.ac.uk>"
]

[tool.poetry.dependencies]
python = "^3.10"
matplotlib = "^3.9.1.post1"
toml = "^0.10.2"
numpy = "^2.0.1"
scikit-image = "^0.24.0"
scipy = "^1.14.0"
pydantic = "^2.8.2"
pathlib = "^1.0.1"
typing-extensions = "^4.12.2"
opencv-python = "^4.10.0.84"

[tool.poetry.group.docs.dependencies]
mkdocs = "^1.6.0"
mkdocs-material = "^9.5.40"

[tool.poetry.group.dev.dependencies]
pytest = "^8.2"
pytest-cov = "^5.0.0"
pytest-mypy = "^0.10.0"
pytest-mock = "^3.7.0"
pre-commit = "^3.0.4"
ruff = "^0.5.2"
types-toml = "^0.10.8.20240310"

[build-system]
requires = ["poetry-core>=1.0.0"]
build-backend = "poetry.core.masonry.api"

[tool.mypy]
ignore_missing_imports = true
disallow_any_explicit = true
disallow_any_generics = true
warn_unreachable = true
warn_unused_ignores = false
disallow_untyped_defs = true
exclude = [".venv/"]

[[tool.mypy.overrides]]
module = "tests.*"
disallow_untyped_defs = false

[tool.pytest.ini_options]
addopts = "-v --mypy -p no:warnings --cov=bubble_analyser --cov-report=html --doctest-modules --ignore=bubble_analyser/__main__.py"

[tool.ruff]
target-version = "py312"

[tool.ruff.lint]
select = [
    "D",   # pydocstyle
    "E",   # pycodestyle
    "F",   # Pyflakes
    "I",   # isort
    "UP",  # pyupgrade
    "RUF"  # ruff
]
pydocstyle.convention = "google"

[tool.ruff.lint.per-file-ignores]
"tests/*" = ["D100", "D104"] # Missing docstring in public module, Missing docstring in public package
=======
[tool.poetry]
name = "bubble_analyser"
version = "0.1.0"
description = "[Description for project.]"
authors = [
    "Diego Alonso Álvarez <d.alonso-alvarez@imperial.ac.uk>",
    "Imperial College London RSE Team <ict-rse-team@imperial.ac.uk>"
]

[tool.poetry.dependencies]
python = ">=3.12, <3.13"
matplotlib = "^3.9.1.post1"
toml = "^0.10.2"
numpy = "^2.0.1"
scikit-image = "^0.24.0"
scipy = "^1.14.0"
pydantic = "^2.8.2"
pathlib = "^1.0.1"
typing-extensions = "^4.12.2"
pyside6 = "^6.7.2"
datetime = "^5.5"
numba = "^0.60.0"
opencv-python = "^4.11.0.86"

[tool.poetry.group.docs.dependencies]
mkdocs = "^1.6.0"
mkdocs-material = "^9.5.29"

[tool.poetry.group.dev.dependencies]
pytest = "^8.2"
pytest-cov = "^5.0.0"
pytest-mypy = "^0.10.0"
pytest-mock = "^3.7.0"
pre-commit = "^3.0.4"
ruff = "^0.5.2"
types-toml = "^0.10.8.20240310"

[build-system]
requires = ["poetry-core>=1.0.0"]
build-backend = "poetry.core.masonry.api"

[tool.mypy]
ignore_missing_imports = true
disallow_any_explicit = true
disallow_any_generics = true
warn_unreachable = true
warn_unused_ignores = false
disallow_untyped_defs = true
exclude = [".venv/"]

[[tool.mypy.overrides]]
module = "tests.*"
disallow_untyped_defs = false

[tool.pytest.ini_options]
addopts = "-v --mypy -p no:warnings --cov=bubble_analyser --cov-report=html --doctest-modules --ignore=bubble_analyser/__main__.py"

[tool.ruff]
target-version = "py312"
line-length = 120

[tool.ruff.lint]
select = [
    "D",   # pydocstyle
    "E",   # pycodestyle
    "F",   # Pyflakes
    "I",   # isort
    "UP",  # pyupgrade
    "RUF"  # ruff
]
pydocstyle.convention = "google"

[tool.ruff.lint.per-file-ignores]
"tests/*" = ["D100", "D104"] # Missing docstring in public module, Missing docstring in public package
>>>>>>> d8eb3b67
<|MERGE_RESOLUTION|>--- conflicted
+++ resolved
@@ -1,75 +1,3 @@
-<<<<<<< HEAD
-[tool.poetry]
-name = "bubble_analyser"
-version = "0.1.0"
-description = "[Description for project.]"
-authors = [
-    "Diego Alonso Álvarez <d.alonso-alvarez@imperial.ac.uk>",
-    "Imperial College London RSE Team <ict-rse-team@imperial.ac.uk>"
-]
-
-[tool.poetry.dependencies]
-python = "^3.10"
-matplotlib = "^3.9.1.post1"
-toml = "^0.10.2"
-numpy = "^2.0.1"
-scikit-image = "^0.24.0"
-scipy = "^1.14.0"
-pydantic = "^2.8.2"
-pathlib = "^1.0.1"
-typing-extensions = "^4.12.2"
-opencv-python = "^4.10.0.84"
-
-[tool.poetry.group.docs.dependencies]
-mkdocs = "^1.6.0"
-mkdocs-material = "^9.5.40"
-
-[tool.poetry.group.dev.dependencies]
-pytest = "^8.2"
-pytest-cov = "^5.0.0"
-pytest-mypy = "^0.10.0"
-pytest-mock = "^3.7.0"
-pre-commit = "^3.0.4"
-ruff = "^0.5.2"
-types-toml = "^0.10.8.20240310"
-
-[build-system]
-requires = ["poetry-core>=1.0.0"]
-build-backend = "poetry.core.masonry.api"
-
-[tool.mypy]
-ignore_missing_imports = true
-disallow_any_explicit = true
-disallow_any_generics = true
-warn_unreachable = true
-warn_unused_ignores = false
-disallow_untyped_defs = true
-exclude = [".venv/"]
-
-[[tool.mypy.overrides]]
-module = "tests.*"
-disallow_untyped_defs = false
-
-[tool.pytest.ini_options]
-addopts = "-v --mypy -p no:warnings --cov=bubble_analyser --cov-report=html --doctest-modules --ignore=bubble_analyser/__main__.py"
-
-[tool.ruff]
-target-version = "py312"
-
-[tool.ruff.lint]
-select = [
-    "D",   # pydocstyle
-    "E",   # pycodestyle
-    "F",   # Pyflakes
-    "I",   # isort
-    "UP",  # pyupgrade
-    "RUF"  # ruff
-]
-pydocstyle.convention = "google"
-
-[tool.ruff.lint.per-file-ignores]
-"tests/*" = ["D100", "D104"] # Missing docstring in public module, Missing docstring in public package
-=======
 [tool.poetry]
 name = "bubble_analyser"
 version = "0.1.0"
@@ -96,7 +24,7 @@
 
 [tool.poetry.group.docs.dependencies]
 mkdocs = "^1.6.0"
-mkdocs-material = "^9.5.29"
+mkdocs-material = "^9.5.40"
 
 [tool.poetry.group.dev.dependencies]
 pytest = "^8.2"
@@ -143,5 +71,4 @@
 pydocstyle.convention = "google"
 
 [tool.ruff.lint.per-file-ignores]
-"tests/*" = ["D100", "D104"] # Missing docstring in public module, Missing docstring in public package
->>>>>>> d8eb3b67
+"tests/*" = ["D100", "D104"] # Missing docstring in public module, Missing docstring in public package