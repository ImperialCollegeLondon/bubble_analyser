--- conflicted
+++ resolved
@@ -1,1415 +1,1324 @@
-"""GUI Manual Module: A graphical user interface (GUI) for the Bubble Analyser application.
-
-This module provides a graphical user interface (GUI) for the Bubble Analyser
-application. It contains classes and functions for creating and managing the GUI,
-including the main window, image processing, and data visualization.
-
-Author: Yiyang Guan
-Date: 06-Oct-2024
-
-Classes:
-    MplCanvas: A class for creating a Matplotlib figure within a PySide6 application.
-    MainWindow: The main window of the GUI application.
-
-"""
-
-import csv
-import os
-import sys
-from datetime import datetime
-from pathlib import Path
-
-import numpy as np
-import toml as tomllib
-from matplotlib.backends.backend_qtagg import FigureCanvasQTAgg as FigureCanvas
-from matplotlib.figure import Figure
-from numpy import typing as npt
-from PySide6.QtCore import Qt
-from PySide6.QtGui import QPixmap
-from PySide6.QtWidgets import (
-    QApplication,
-    QCheckBox,
-    QComboBox,
-    QFileDialog,
-    QFrame,
-    QGridLayout,
-    QHBoxLayout,
-    QLabel,
-    QLineEdit,
-    QListWidget,
-    QMainWindow,
-    QMessageBox,
-    QPushButton,
-    QSpinBox,
-    QTableWidget,
-    QTableWidgetItem,
-    QTabWidget,
-    QVBoxLayout,
-    QWidget,
-)
-from skimage import (
-    morphology,
-)
-
-from .calculate_px2mm import calculate_px2mm
-from .config import Config
-from .default import run_watershed_segmentation
-from .image_preprocess import image_preprocess
-from .morphological_process import morphological_process
-from .threshold import threshold
-
-
-class MplCanvas(FigureCanvas):
-    """A class for creating a Matplotlib figure within a PySide6 application.
-
-    Attributes:
-        fig: The Matplotlib figure.
-        axes: The axes of the figure.
-    """
-
-    def __init__(
-        self, parent: QMainWindow, width: float = 5, height: float = 4, dpi: float = 100
-    ) -> None:
-        """The constructor for MplCanvas.
-
-        Parameters:
-            parent: The parent widget.
-            width: The width of the figure in inches.
-            height: The height of the figure in inches.
-            dpi: The dots per inch of the figure.
-        """
-        self.fig = Figure(figsize=(width, height), dpi=dpi)
-        self.axes = self.fig.add_subplot(111)
-        super(MplCanvas, self).__init__(self.fig)
-
-
-class MainWindow(QMainWindow):
-    def __init__(self) -> None:
-        """The constructor for the main window.
-
-        Loads the configuration parameters from the TOML file, sets the window title and
-        geometry, and creates the main widgets, including the folder, calibration, image
-        processing and results tabs.
-        """
-        super().__init__()
-
-        self.params = self.load_toml("./bubble_analyser/config.toml")
-        self.img_resample_factor = self.params.resample
-        self.threshold_value = self.params.threshold_value
-        self.element_size = self.params.Morphological_element_size
-        self.connectivity = self.params.Connectivity
-        self.max_eccentricity = self.params.Max_Eccentricity
-        self.min_solidity = self.params.Min_Solidity
-        self.min_circularity = self.params.Min_Circularity
-        self.min_size = self.params.min_size
-
-        self.bknd_img_exist = False
-        self.calibration_confirmed = False
-
-        self.setWindowTitle("Bubble Analyser")
-        self.setGeometry(100, 100, 1200, 800)
-
-        # Create a Tab Widget
-        self.tabs = QTabWidget()
-        self.setCentralWidget(self.tabs)
-
-        # Add Folder Tab
-        self.folder_tab = QWidget()
-        self.tabs.addTab(self.folder_tab, "Folder")
-        self.sample_images_confirmed = False
-        self.setup_folder_tab()
-
-        # Add Calibration Tab
-        self.calibration_tab = QWidget()
-        self.tabs.addTab(self.calibration_tab, "Calibration")
-        self.bg_image_confirmed = False
-        self.px_res_confirmed = False
-        self.setup_calibration_tab()
-
-        # Add Image Processing Tab
-        self.image_processing_tab = QWidget()
-        self.tabs.addTab(self.image_processing_tab, "Bubble detection and filtering")
-        self.setup_image_processing_tab()
-
-        self.results_tab = QWidget()
-        self.tabs.addTab(self.results_tab, "Results")
-        self.setup_results_tab()
-
-    def load_toml(self, file_path: str) -> Config:
-        """Load configuration parameters from a TOML file.
-
-        This function reads the TOML configuration file from the specified path and loads
-        its contents into a dictionary.
-
-        Args:
-            file_path: The file path of the TOML configuration file.
-
-        Returns:
-            A dictionary containing the configuration parameters from the TOML file.
-        """
-        toml_data = tomllib.load(file_path)
-
-        return Config(**toml_data)
-
-    def setup_folder_tab(self) -> None:
-        """Set up the folder tab, which contains the following components:
-        1. A text box for user to input the folder path.
-        2. A button to select the folder.
-        3. A button to confirm the folder selection.
-        4. A list of images in the selected folder.
-        5. An image preview section to show the selected image.
-
-        When the user selects an image from the list, the image will be previewed in
-        the image preview section.
-        """
-        layout = QVBoxLayout(self.folder_tab)
-
-        # Top Part: Folder Selection
-        top_frame = QFrame()
-        top_layout = QHBoxLayout(top_frame)
-        self.folder_path_edit = QLineEdit()
-        select_folder_button = QPushButton("Select Folder")
-        confirm_folder_button = QPushButton("Confirm Folder")
-        select_folder_button.clicked.connect(self.select_folder)
-        confirm_folder_button.clicked.connect(self.confirm_folder_selection)
-        top_layout.addWidget(select_folder_button)
-        top_layout.addWidget(self.folder_path_edit)
-        top_layout.addWidget(confirm_folder_button)
-
-        # Bottom Left: List of images in folder
-        bottom_left_frame = QFrame()
-        bottom_left_layout = QVBoxLayout(bottom_left_frame)
-        self.image_list = QListWidget()
-        self.image_list.clicked.connect(self.preview_image)
-        bottom_left_layout.addWidget(self.image_list)
-
-        # Bottom Right: Image Preview
-        bottom_right_frame = QFrame()
-        bottom_right_layout = QVBoxLayout(bottom_right_frame)
-        self.image_preview = QLabel()
-        self.image_preview.setAlignment(Qt.AlignCenter)
-        self.image_preview.setFixedSize(
-            600, 600
-        )  # Set a fixed size for the image preview
-        bottom_right_layout.addWidget(self.image_preview)
-
-        # Split the bottom part into two sections
-        bottom_frame = QFrame()
-        bottom_layout = QHBoxLayout(bottom_frame)
-        bottom_layout.addWidget(bottom_left_frame)
-        bottom_layout.addWidget(bottom_right_frame)
-
-        # Add top and bottom frames to the main layout
-        layout.addWidget(top_frame, 1)
-        layout.addWidget(bottom_frame, 6)
-
-    def select_folder(self) -> None:
-        """Open a folder selection dialog and update the folder path edit
-        and image list if a valid folder is selected. If the sample images
-        have already been confirmed, display a warning message and do nothing.
-        """
-        if self.sample_images_confirmed:
-            QMessageBox.warning(
-                self,
-                "Selection Locked",
-                "You have already confirmed the folder selection.",
-            )
-            return
-
-        folder_path = QFileDialog.getExistingDirectory(self, "Select Folder")
-        if folder_path:
-            self.folder_path_edit.setText(folder_path)
-            self.populate_image_list(folder_path)
-
-    def confirm_folder_selection(self) -> None:
-        """Confirm the folder selection and lock the folder path edit. If the
-        selection has already been confirmed, display a warning message and do
-        nothing. Otherwise, set the folder path edit to read-only, load the
-        images to process from the selected folder, and switch to the next tab.
-        """
-        if not self.sample_images_confirmed:
-            self.sample_images_confirmed = True
-            # Lock the folder path edit and confirm the selection
-            self.folder_path_edit.setReadOnly(True)
-            self.load_images_to_process()
-            self.tabs.setCurrentIndex(self.tabs.currentIndex() + 1)
-
-        else:
-            QMessageBox.warning(
-                self,
-                "Selection Locked",
-                "You have already confirmed the folder selection.",
-            )
-
-    def populate_image_list(self, folder_path: str) -> None:
-        """Populate the image list with the names of images in the given folder path,
-        and store the full paths to the images in the image_list_full_path list.
-
-        This function clears the image list, and then iterates over the files in the
-        given folder path. If a file has an extension matching a common image
-        format (e.g., .png, .jpg, .jpeg, .bmp, .tiff), it adds the file name to the
-        image list and the full path to the image_list_full_path list.
-
-        The purpose of this function is to populate the image list in the GUI with
-        the names of images in the selected folder, so that the user can select
-        specific images to process. The full paths to the selected images are stored
-        in the image_list_full_path list, and are used later to load the images when
-        the user clicks the "Next" button.
-        """
-        self.image_list.clear()
-        self.image_list_full_path: list[str] = []
-
-        for file_name in os.listdir(folder_path):
-            if file_name.lower().endswith((".png", ".jpg", ".jpeg", ".bmp", ".tiff")):
-                self.image_list.addItem(file_name)
-                self.image_list_full_path.append(os.path.join(folder_path, file_name))
-
-        print("self_image_list_full_path", self.image_list_full_path)
-
-    def preview_image(self) -> None:
-        """Preview the currently selected image in the GUI. This function is
-        called when the user selects an image from the image list. It gets the
-        currently selected image, loads it as a QPixmap, and sets it to the
-        image preview label on the GUI. The image is scaled to fit the size of
-        the label while keeping the aspect ratio.
-        """
-        self.selected_image = self.image_list.currentItem().text()
-        folder_path = self.folder_path_edit.text()
-        image_path = os.path.join(folder_path, self.selected_image)
-        pixmap = QPixmap(image_path)
-
-        self.image_preview.setPixmap(
-            pixmap.scaled(self.image_preview.size(), Qt.KeepAspectRatio)
-        )
-
-        self.sample_image_preview.setPixmap(
-            pixmap.scaled(self.sample_image_preview.size(), Qt.KeepAspectRatio)
-        )
-
-    def load_images_to_process(self) -> None:
-        """Populate the image list with the names of images in the folder path
-        set in the folder path edit, and store the full paths to the images in
-        the image_list_full_path list. This function is called after the user
-        confirms the folder selection. The purpose of this function is to
-        populate the image list in the GUI with the names of images in the
-        selected folder, so that the user can select specific images to
-        process. The full paths to the selected images are stored in the
-        image_list_full_path list, and are used later to load the images when
-        the user clicks the "Next" button.
-        """
-        folder_path = self.folder_path_edit.text()
-        if os.path.exists(folder_path):
-            self.populate_image_list(folder_path)
-
-    def setup_calibration_tab(self) -> None:
-        """Set up the calibration tab, which contains the following components:
-
-        1. A text box for user to input the name of the image for pixel
-           resolution calibration.
-        2. A button to select the image for pixel resolution calibration.
-        3. A label to preview the selected image.
-        4. A text box for user to input the name of the background image.
-        5. A button to select the background image.
-        6. A label to preview the selected background image.
-        7. A button to confirm the calibration and background image.
-
-        When the user selects an image from the list, the image will be
-        previewed in the image preview section. When the user clicks the
-        "Confirm" button, the image will be processed and the pixel-to-mm
-        ratio will be calculated and stored in the "px_mm" attribute of the
-        MainWindow object. The background image will be stored in the
-        "bknd_img" attribute of the MainWindow object. The tab will then be
-        switched to the next tab.
-        """
-        layout = QGridLayout(self.calibration_tab)
-
-        # Create top frame
-        top_frame = QFrame()
-        top_frame_layout = QHBoxLayout()
-        top_frame.setLayout(top_frame_layout)
-
-        # Pixel Resolution Calibration
-        px_res_frame = QFrame()
-        px_res_layout = QVBoxLayout(px_res_frame)
-        self.px_res_image_name = QLineEdit()
-        self.px_res_image_name.setText("Choose your ruler image from local")
-        px_res_confirm_button = QPushButton("Confirm")
-        px_res_confirm_button.clicked.connect(self.process_calibration_image)
-        px_res_select_button = QPushButton(
-            "Select other image for resolution calibration"
-        )
-        px_res_select_button.clicked.connect(self.select_px_res_image)
-        self.px_res_image_preview = QLabel()
-        self.px_res_image_preview.setAlignment(Qt.AlignCenter)
-        self.px_res_image_preview.setFixedSize(400, 300)
-
-        px_res_layout.addWidget(QLabel("Step 1: Pixel resolution calibration"))
-        px_res_layout.addWidget(QLabel("Image name"))
-        px_res_layout.addWidget(self.px_res_image_name)
-        px_res_layout.addWidget(px_res_confirm_button)
-        px_res_layout.addWidget(px_res_select_button)
-        px_res_layout.addWidget(self.px_res_image_preview)
-        px_res_layout.addStretch()
-
-        # Background Correction Image
-        bg_corr_frame = QFrame()
-        bg_corr_layout = QVBoxLayout(bg_corr_frame)
-        self.bg_corr_image_name = QLineEdit()
-        self.bg_corr_image_name.setText("Choose your background image from local")
-        # bg_corr_confirm_button = QPushButton("Confirm")
-        # bg_corr_confirm_button.clicked.connect(self.confirm_bg_corr_image)
-        bg_corr_select_button = QPushButton(
-            "Select other image for background correction"
-        )
-        bg_corr_select_button.clicked.connect(self.select_bg_corr_image)
-        self.bg_corr_image_preview = QLabel()
-        self.bg_corr_image_preview.setAlignment(Qt.AlignCenter)
-        self.bg_corr_image_preview.setFixedSize(400, 300)
-
-        bg_corr_layout.addWidget(QLabel("Step 2: Background correction image"))
-        bg_corr_layout.addWidget(QLabel("Image name"))
-        bg_corr_layout.addWidget(self.bg_corr_image_name)
-        # bg_corr_layout.addWidget(bg_corr_confirm_button)
-        bg_corr_layout.addWidget(bg_corr_select_button)
-        bg_corr_layout.addWidget(self.bg_corr_image_preview)
-        bg_corr_layout.addStretch()
-
-        # Adding Pixel Resolution and Background Correction frames to top layout
-        top_frame_layout.addWidget(px_res_frame)
-        top_frame_layout.addWidget(bg_corr_frame)
-
-        # Create bottom frame for manual calibration input
-        bottom_frame = QFrame()
-        bottom_frame_layout = QVBoxLayout()
-        bottom_frame.setLayout(bottom_frame_layout)
-
-        manualcalibration_frame = QFrame()
-        manualcalibration_layout = QHBoxLayout(manualcalibration_frame)
-        manualcalibration_layout.addWidget(QLabel("or:"))
-        self.manual_px_mm_input = QLineEdit()
-        self.manual_px_mm_input.setPlaceholderText("Calibrate manually")
-        manualcalibration_layout.addWidget(self.manual_px_mm_input)
-        manualcalibration_layout.addWidget(QLabel("px/mm"))
-
-        confirm_px_mm_button = QPushButton("Confirm calibration and background image")
-        confirm_px_mm_button.clicked.connect(
-            self.confirm_calibration
-        )  # Connect confirm button to the handler
-
-        bottom_frame_layout.addWidget(manualcalibration_frame)
-        bottom_frame_layout.addWidget(confirm_px_mm_button)
-
-        # Add frames to main layout
-        layout.addWidget(top_frame, 0, 0, 1, 2)
-        layout.addWidget(bottom_frame, 1, 0, 1, 2)
-
-    def confirm_bg_corr_image(self) -> None:
-        """Confirm the background correction image and lock the input."""
-        if not self.calibration_confirmed:
-            self.bg_image_confirmed = True
-            self.bg_corr_image_name.setReadOnly(True)  # Lock the input field
-        else:
-            QMessageBox.warning(
-                self,
-                "Selection Locked",
-                "You have already confirmed the background selection.",
-            )
-
-    def select_px_res_image(self) -> None:
-        """Open a file dialog to select an image for pixel resolution calibration.
-
-        This function will lock if the calibration has already been confirmed.
-
-        If a valid image path is selected, the image name will be displayed in the
-        corresponding text box and the image will be previewed in the image preview
-        section. The image is scaled to fit the size of the label while keeping the
-        aspect ratio.
-        """
-        if self.calibration_confirmed == True:
-            QMessageBox.warning(
-                self,
-                "Selection Locked",
-                "You have already confirmed the pixel resolution.",
-            )
-            return
-        image_path, _ = QFileDialog.getOpenFileName(
-            self,
-            "Select Image for Resolution Calibration",
-            "",
-            "Image Files (*.png *.jpg *.bmp)",
-        )
-
-        if image_path:
-            self.px_res_image_name.setText(image_path)
-            pixmap = QPixmap(image_path)
-            self.px_res_image_preview.setPixmap(
-                pixmap.scaled(self.px_res_image_preview.size(), Qt.KeepAspectRatio)
-            )
-
-    def process_calibration_image(self) -> None:
-        """Process the selected image for pixel resolution calibration.
-
-        If a valid image path is selected, calculate the pixel-to-mm ratio and
-        display it in the manual calibration text box. If the image path is not
-        valid, display a status bar message. The function will lock if the
-        calibration has already been confirmed.
-
-        Args:
-            None.
-
-        Returns:
-            None.
-        """
-        if self.calibration_confirmed:
-            QMessageBox.warning(
-                self,
-                "Selection Locked",
-                "You have already confirmed the pixel resolution.",
-            )
-            return
-
-        image_path: Path = Path(self.px_res_image_name.text())
-        if image_path and os.path.exists(image_path):
-            __, mm2px = calculate_px2mm(
-                image_path, img_resample=0.5
-            )  # Use the stored full path
-            self.manual_px_mm_input.setText(f"{mm2px:.3f}")
-        else:
-            self.statusBar().showMessage(
-                "Image file does not exist or not selected.", 5000
-            )
-
-    def select_bg_corr_image(self) -> None:
-        """Open a file dialog to select an image for background correction.
-
-        If the background correction has already been confirmed, display a warning
-        message and do nothing. Otherwise, open a file dialog to select an image.
-        If a valid image path is selected, display the image in the background
-        correction image preview section, and set the path to the background
-        correction image name text box. The background image existence flag is
-        also set to True.
-
-        Args:
-            None.
-
-        Returns:
-            None.
-        """
-        if self.calibration_confirmed:
-            QMessageBox.warning(
-                self,
-                "Selection Locked",
-                "You have already confirmed the background selection.",
-            )
-            return
-        
-        image_path, _ = QFileDialog.getOpenFileName(
-            self,
-            "Select Image for Background Correction",
-            "",
-            "Image Files (*.png *.jpg *.bmp)",
-        )
-        if image_path:
-            self.bg_corr_image_name.setText(image_path)
-            pixmap = QPixmap(image_path)
-            self.bg_corr_image_preview.setPixmap(
-                pixmap.scaled(self.bg_corr_image_preview.size(), Qt.KeepAspectRatio)
-            )
-            self.bknd_img_exist = True
-
-    def confirm_calibration(self) -> None:
-        """Confirm the manual calibration and lock the input."""
-        if not self.calibration_confirmed:
-            self.calibration_confirmed = True
-            self.px2mm = float(
-                self.manual_px_mm_input.text()
-            )  # Store the pixel to mm ratio
-            self.mm2px = 1 / self.px2mm
-            self.manual_px_mm_input.setReadOnly(True)  # Lock the input field
-            self.tabs.setCurrentIndex(self.tabs.currentIndex() + 1)
-        else:
-            QMessageBox.warning(
-                self,
-                "Selection Locked",
-                "You have already confirmed the calibration process.",
-            )
-
-    def setup_image_processing_tab(self) -> None:
-<<<<<<< HEAD
-        
-        """
-        Set up the image processing tab, which contains the following components:
-
-        1. A box to select the image processing algorithm.
-        2. A table to display and edit the processing parameters.
-        3. A button to confirm the parameter settings and preview a sample image.
-        4. A button to batch process the sample images.
-        5. A section to display the sample image preview.
-        6. A section to display the processed image preview, including before and after 
-        filtering.
-
-        When the user selects an algorithm, the parameters will be loaded and displayed 
-        in the table. When the user confirms the parameter settings and previews a 
-        sample image, the sample image will be processed using the selected algorithm 
-        and displayed in the preview section.
-        When the user clicks the "Batch process images" button, the algorithm will be 
-        applied to all the images in the selected folder and the results will be saved 
-        in a new folder.
-        """
-=======
->>>>>>> 16839eef
-        layout = QGridLayout(self.image_processing_tab)
-
-        # Left Column: Algorithm selection and processing options
-        left_frame = QFrame()
-        left_layout = QVBoxLayout(left_frame)
-
-        # Algorithm selection box
-        algorithm_selection = QComboBox()
-        algorithm_selection.addItems(["Default algorithm"])
-        left_layout.addWidget(QLabel("Step 1: Select image processing algorithm"))
-        left_layout.addWidget(algorithm_selection)
-
-        # Add processing options to layout
-        left_layout.addWidget(QLabel("Step 2:"))
-        left_layout.addWidget(QLabel("Image processing sandbox"))
-        # left_layout.addWidget(default_params_radio)
-        # left_layout.addWidget(custom_params_radio)
-
-        # Parameter table
-        self.param_table = QTableWidget(8, 2)
-        self.param_table.setHorizontalHeaderLabels(["Parameter", "Value"])
-
-        # Populate the table with initial values
-        self.param_table.setItem(0, 0, QTableWidgetItem("img_resample_factor"))
-        self.param_table.setItem(0, 1, QTableWidgetItem(str(self.img_resample_factor)))
-
-        self.param_table.setItem(1, 0, QTableWidgetItem("threshold_value"))
-        self.param_table.setItem(1, 1, QTableWidgetItem(str(self.threshold_value)))
-
-        self.param_table.setItem(2, 0, QTableWidgetItem("element_size"))
-        self.param_table.setItem(2, 1, QTableWidgetItem(str(self.element_size)))
-
-        self.param_table.setItem(3, 0, QTableWidgetItem("connectivity"))
-        self.param_table.setItem(3, 1, QTableWidgetItem(str(self.connectivity)))
-
-        self.param_table.setItem(4, 0, QTableWidgetItem("max_eccentricity"))
-        self.param_table.setItem(4, 1, QTableWidgetItem(str(self.max_eccentricity)))
-
-        self.param_table.setItem(5, 0, QTableWidgetItem("min_circularity"))
-        self.param_table.setItem(5, 1, QTableWidgetItem(str(self.min_circularity)))
-
-        self.param_table.setItem(6, 0, QTableWidgetItem("min_solidity"))
-        self.param_table.setItem(6, 1, QTableWidgetItem(str(self.min_solidity)))
-
-        self.param_table.setItem(7, 0, QTableWidgetItem("min_size"))
-        self.param_table.setItem(7, 1, QTableWidgetItem(str(self.min_size)))
-
-        left_layout.addWidget(self.param_table)
-
-        # Add Confirm Parameter Button
-        preview_button = QPushButton("Confirm parameter and preview")
-        preview_button.clicked.connect(self.confirm_parameter_and_preview)
-        left_layout.addWidget(preview_button)
-
-        # Add Processing Button
-        process_button = QPushButton("Batch process images")
-        process_button.clicked.connect(self.ask_if_batch)
-        left_layout.addWidget(process_button)
-
-        # Middle Column: Sample Image Preview
-        middle_frame = QFrame()
-        middle_layout = QVBoxLayout(middle_frame)
-        self.sample_image_preview = QLabel("Sample image preview")
-        self.sample_image_preview.setAlignment(Qt.AlignCenter)
-        self.sample_image_preview.setFixedSize(400, 300)
-
-        prev_button = QPushButton("< Prev. Img")
-        next_button = QPushButton("Next Img >")
-        prev_button.clicked.connect(lambda: self.update_sample_image("prev"))
-        next_button.clicked.connect(lambda: self.update_sample_image("next"))
-
-        middle_layout.addWidget(self.sample_image_preview)
-        middle_button_layout = QHBoxLayout()
-        middle_button_layout.addWidget(prev_button)
-        middle_button_layout.addWidget(next_button)
-        middle_layout.addLayout(middle_button_layout)
-
-        # Right Column: Processed Image Preview
-        right_frame = QFrame()
-        right_layout = QVBoxLayout(right_frame)
-
-        # Original Image Preview
-        self.label_before_filtering = MplCanvas(self, width=5, height=4, dpi=100)
-        right_layout.addWidget(QLabel("Processed Image_Before Filtering"))
-        right_layout.addWidget(self.label_before_filtering)
-
-        self.processed_image_preview = MplCanvas(self, width=5, height=4, dpi=100)
-        right_layout.addWidget(QLabel("Processed Image_After Filtering"))
-        right_layout.addWidget(self.processed_image_preview)
-
-        # Add left, middle, and right frames to the main layout
-        layout.addWidget(left_frame, 0, 0)
-        layout.addWidget(middle_frame, 0, 1)
-        layout.addWidget(right_frame, 0, 2)
-
-    def confirm_parameter_and_preview(self) -> None:
-<<<<<<< HEAD
-        """
-        Confirm the parameter settings and preview a sample image.
-
-        This function is connected to the "Confirm parameter and preview" button
-        in the image processing tab. When the button is clicked, the function
-        checks the validity of the parameters, processes the selected image with
-        the chosen algorithm, and displays the processed image on the right side
-        of the tab.
-
-        The function first checks the validity of the parameters, then processes
-        the selected image with the chosen algorithm and displays the processed
-        image on the right side of the tab. The processed image is displayed
-        before and after filtering.
-
-        :return: None
-        """
-        self.check_parameters() # Check the validity of the parameters
-        
-=======
-        self.check_parameters()  # Check the validity of the parameters
-
->>>>>>> 16839eef
-        # Processing the image and displaying it on the right side
-        selected_image = self.selected_image
-        folder_path = self.folder_path_edit.text()
-        image_path = os.path.join(folder_path, selected_image)
-
-        imgThreshold, imgRGB = self.load_image_for_processing(image_path)
-        preview_processed_image, labels_before_filtering, _, _ = self.run_processing(
-            imgThreshold,
-            imgRGB,
-            self.mm2px,
-            self.threshold_value,
-            self.element_size,
-            self.connectivity,
-            self.max_eccentricity,
-            self.min_solidity,
-            self.min_circularity,
-            self.min_size,
-        )
-
-        self.processed_image_preview.axes.clear()
-        self.processed_image_preview.axes.imshow(preview_processed_image)
-        self.processed_image_preview.draw()
-
-        self.label_before_filtering.axes.clear()
-        self.label_before_filtering.axes.imshow(labels_before_filtering)
-        self.label_before_filtering.draw()
-
-    def ask_if_batch(self) -> None:
-        """Function to handle the batch processing of all images in the folder."""
-        # Confirm dialog
-        confirm_dialog = QMessageBox()
-        confirm_dialog.setWindowTitle("Batch Processing Confirmation")
-        confirm_dialog.setText(
-            "The parameters will be applied to all the images. Confirm to process."
-        )
-        confirm_dialog.setStandardButtons(QMessageBox.Ok | QMessageBox.Cancel)
-
-        response = confirm_dialog.exec()
-
-        if response == QMessageBox.Ok:
-            self.batch_process_images()
-        else:
-            print("Batch processing canceled.")
-
-    def batch_process_images(self) -> None:
-        """
-        Function to handle the batch processing of all images in the folder.
-
-        This function checks the parameters, processes each image with the
-        `run_processing` function, and stores the properties of all images in
-        the `all_properties` list of dictionaries. The properties of each image
-        are stored as a dictionary with keys 'image' and 'properties', where
-        'properties' is the dictionary returned by `get_circle_properties`.
-
-        After processing, the function prints out the collected properties.
-
-        return: None
-        """
-        self.check_parameters()
-
-        self.all_properties: list[
-            dict[str, float]
-        ] = []  # To store properties of all images
-
-        for image_path in self.image_list_full_path:
-            if image_path.lower().endswith((".png", ".jpg", ".jpeg", ".bmp", ".tiff")):
-                print("Current processing image:", image_path)
-
-                imgThreshold, imgRGB = self.load_image_for_processing(image_path)
-                _, _, circle_properties, _ = self.run_processing(
-                    imgThreshold,
-                    imgRGB,
-                    self.mm2px,
-                    self.threshold_value,
-                    self.element_size,
-                    self.connectivity,
-                    self.max_eccentricity,
-                    self.min_solidity,
-                    self.min_circularity,
-                    self.min_size,
-                )
-
-                self.all_properties.append(circle_properties)
-                print("Circle properties for this image:", circle_properties)
-            print(
-                "Batch processing completed. Circle properties for all images:",
-                self.all_properties,
-            )
-            # self.process_bubble_image()  # Process the image
-
-            # # Assuming process_bubble_image returns circle properties
-            # circle_properties = self.get_circle_properties()
-            # all_properties.append({
-            #     "image": self.selected_image,
-            #     "properties": circle_properties
-            # })
-
-        # After processing, you can store the results in a file or display them.
-        # For example, printing out the collected properties:
-        # print("Batch processing completed. Circle properties for all images:")
-        # for image_props in all_properties:
-        #     print(f"Image: {image_props['image']}")
-        #     print("Properties:", image_props['properties'])
-
-    def check_parameters(self) -> None:
-<<<<<<< HEAD
-        """Check if parameters are valid numbers and calibration is confirmed.
-
-        This function checks if the user has confirmed the calibration and if the
-        parameters in the table are valid numbers. If not, it displays a warning
-        message and returns without performing any action.
-
-        Returns:
-            None
-        """    
-        if not self.calibration_confirmed:
-
-            QMessageBox.warning(self,
-                                "Process Locked", 
-                                "You have not yet confirmed the pixel resolution.")
-=======
-        if not self.calibration_confirmed:
-            QMessageBox.warning(
-                self,
-                "Process Locked",
-                "You have not yet confirmed the pixel resolution.",
-            )
->>>>>>> 16839eef
-            return
-
-        try:
-            self.img_resample_factor = float(self.param_table.item(0, 1).text())
-            self.threshold_value = float(self.param_table.item(1, 1).text())
-            self.element_size = int(self.param_table.item(2, 1).text())
-            self.connectivity = int(self.param_table.item(3, 1).text())
-            self.max_eccentricity = float(self.param_table.item(4, 1).text())
-            self.min_circularity = float(self.param_table.item(5, 1).text())
-            self.min_solidity = float(self.param_table.item(6, 1).text())
-            self.min_size = float(self.param_table.item(7, 1).text())
-
-        except (ValueError, TypeError):
-<<<<<<< HEAD
-            QMessageBox.warning(self, "Invalid Input", "Please ensure all parameters are valid numbers.")
-            return      
-        
-    def load_image_for_processing(self, image_path: str) -> tuple[npt.NDArray[np.int_], 
-                                                                  npt.NDArray[np.int_]]:
-        """
-        Load and return the image, possibly applying some processing.
-
-        This function loads an image using image_preprocess, applies background subtraction
-        and thresholding, and morphological processing using a disk element of size
-        Morphological_element_size. (If no background image is provided, the function
-        applies thresholding without background subtraction.)
-
-        Args:
-            image_path (str): The path to the image to be processed.
-
-        Returns:
-            tuple[npt.NDArray[np.int_], npt.NDArray[np.int_]]: A tuple of two arrays, the
-                first being the processed image and the second being the original image in
-                RGB format.
-        """
-=======
-            QMessageBox.warning(
-                self, "Invalid Input", "Please ensure all parameters are valid numbers."
-            )
-            return
-
-    def load_image_for_processing(
-        self, image_path: str
-    ) -> tuple[npt.NDArray[np.int_], npt.NDArray[np.int_]]:
-        # Load and return the image, possibly applying some processing
-        # Placeholder for image processing before setting it on the label
->>>>>>> 16839eef
-        target_image_path: Path = Path(image_path)
-        target_img, imgRGB = image_preprocess(
-            target_image_path, self.img_resample_factor
-        )
-        if self.bknd_img_exist:
-            bg_img_path: Path = Path(self.bg_corr_image_name.text())
-<<<<<<< HEAD
-            self.bknd_img, _ = image_preprocess(bg_img_path, 
-                                                self.img_resample_factor)
-            
-            imgThreshold = threshold(target_img, 
-                                    self.bknd_img, 
-                                    self.threshold_value)
-        else:
-            imgThreshold = threshold_without_background(target_img,
-                                                        self.threshold_value)
-        
-        element_size = morphology.disk(
-            self.params.Morphological_element_size) 
-=======
-            self.bknd_img, _ = image_preprocess(bg_img_path, self.img_resample_factor)
-
-        imgThreshold = threshold(target_img, self.bknd_img, self.threshold_value)
-
-        element_size = morphology.disk(self.params.Morphological_element_size)
->>>>>>> 16839eef
-        imgThreshold = morphological_process(imgThreshold, element_size)
-
-        pixmap = QPixmap(image_path)
-        return imgThreshold, imgRGB
-
-<<<<<<< HEAD
-    def run_processing(self, 
-                       imgThreshold: npt.NDArray[np.int_], 
-                       imgRGB: npt.NDArray[np.int_], 
-                       mm2px: float, 
-                       threshold_value: float,
-                       element_size: int,
-                       connectivity: int,
-                       max_eccentricity: float,
-                       min_solidity: float,
-                       min_circularity: float,
-                       min_size: float) -> tuple[npt.NDArray[np.int_], 
-                                                 npt.NDArray[np.int_],
-                                                 list[dict[str, float]], 
-                                                 npt.NDArray[np.int_]]:
-        
-        """
-        Run the image processing algorithm on the preprocessed image.
-
-        This function calls run_watershed_segmentation with the given parameters and
-        returns the processed image, the labeled image before filtering, the properties
-        of the detected circular features, and the labeled image after filtering.
-
-        Parameters:
-            imgThreshold (npt.NDArray[np.int_]): The preprocessed image after thresholding.
-            imgRGB (npt.NDArray[np.int_]): The original image in RGB format.
-            mm2px (float): The conversion factor from millimeters to pixels.
-            threshold_value (float): The threshold value for background subtraction.
-            element_size (int): The size of the morphological element for binary operations.
-            connectivity (int): The connectivity of the morphological operations.
-            max_eccentricity (float): The maximum eccentricity threshold for filtering.
-            min_solidity (float): The minimum solidity threshold for filtering.
-            min_circularity (float): The minimum circularity threshold for filtering.
-            min_size (float): The minimum size threshold for filtering in pixels.
-
-        Returns:
-            tuple[npt.NDArray[np.int_], npt.NDArray[np.int_], list[dict[str, float]], npt.NDArray[np.int_]]: A tuple of four arrays, the first being the
-                processed image, the second being the labeled image before filtering, the third being the properties of the detected circular features, and the
-                fourth being the labeled image after filtering.
-        """
-=======
-    def run_processing(
-        self,
-        imgThreshold: npt.NDArray[np.int_],
-        imgRGB: npt.NDArray[np.int_],
-        mm2px: float,
-        threshold_value: float,
-        element_size: int,
-        connectivity: int,
-        max_eccentricity: float,
-        min_solidity: float,
-        min_circularity: float,
-        min_size: float,
-    ) -> tuple[
-        npt.NDArray[np.int_],
-        npt.NDArray[np.int_],
-        list[dict[str, float]],
-        npt.NDArray[np.int_],
-    ]:
->>>>>>> 16839eef
-        print("Threshold_value:", threshold_value)
-        print("element_size:", element_size)
-        print("connectivity:", connectivity)
-        print("mm2px:", mm2px)
-        print("max ecccentricity from GUI:", max_eccentricity)
-
-        preview_processed_image, labels_before_filtering, circle_properties, labels = (
-            run_watershed_segmentation(
-                imgThreshold,
-                imgRGB,
-                mm2px,
-                threshold_value,
-                element_size,
-                connectivity,
-                max_eccentricity,
-                min_solidity,
-                min_circularity,
-                min_size,
-            )
-        )
-        return (
-            preview_processed_image,
-            labels_before_filtering,
-            circle_properties,
-            labels,
-        )
-
-    def update_sample_image(self, direction: str) -> None:
-        """Update the sample image preview based on user navigation (prev/next).
-
-        This function updates the sample image preview by changing the currently
-        selected image in the image list. The direction parameter determines
-        whether the user is navigating to the previous or next image. The
-        function then calls the preview_image method to update the image preview.
-        """
-        current_row = self.image_list.currentRow()
-        if direction == "prev":
-            if current_row > 0:
-                self.image_list.setCurrentRow(current_row - 1)
-        elif direction == "next":
-            if current_row < self.image_list.count() - 1:
-                self.image_list.setCurrentRow(current_row + 1)
-        self.preview_image()
-
-    def setup_results_tab(self) -> None:
-        """
-        Set up the results tab, which contains the following components:
-
-        1. A graph canvas for displaying the histogram.
-        2. Controls for histogram options, including the type of histogram to
-        generate (by number or volume), checkboxes for PDF and CDF, the number
-        of bins, and the x-axis limits.
-        3. A legend position and orientation dropdown.
-        4. A descriptive size options section, which includes checkboxes for
-        displaying d32, dmean, and dxy, as well as input boxes for x and y
-        values for dxy.
-        5. A save button that saves the graph and CSV data to a user-selected
-        folder.
-
-        This function creates the layout of the results tab, including the graph
-        canvas, controls, and save button. The controls include the histogram type,
-        PDF/CDF checkboxes, number of bins, x-axis limits, legend position and
-        orientation dropdown, and descriptive size options. The save button is
-        connected to the save_results slot, which saves the graph and CSV data to
-        the user-selected folder.
-        """
-        layout = QGridLayout(self.results_tab)
-
-        # Create canvas for displaying the graph
-        self.histogram_canvas = MplCanvas(self, width=8, height=8, dpi=100)
-
-        # Controls for histogram options
-        controls_frame = QFrame()
-        controls_layout = QVBoxLayout(controls_frame)
-
-        # Histogram type
-        histogram_by_label = QLabel("Histogram by:")
-        self.histogram_by = QComboBox()
-        self.histogram_by.addItems(["Number", "Volume"])
-
-        # PDF/CDF Checkboxes
-        self.pdf_checkbox = QCheckBox("PDF")
-        self.cdf_checkbox = QCheckBox("CDF")
-
-        # Number of bins
-        bins_label = QLabel("Number of bins:")
-        self.bins_spinbox = QSpinBox()
-        self.bins_spinbox.setValue(15)
-        self.bins_spinbox.setRange(1, 100)
-
-        # X-axis limits
-        x_axis_limits_label = QLabel("X-axis limits:")
-        self.min_x_axis_input = QLineEdit("0.0")
-        self.max_x_axis_input = QLineEdit("5.0")
-
-        legend_label = QLabel("Legend settings:")
-        # Inside setup_results_tab (or wherever you are defining the layout of the results tab)
-        legend_frame = QFrame()
-        legend_layout = QGridLayout(legend_frame)
-
-        # Legend position dropdown
-        legend_layout.addWidget(QLabel("Position:"), 0, 0)
-        self.legend_position_combobox = QComboBox()
-        self.legend_position_combobox.addItems(
-            ["North East", "North West", "South East", "South West"]
-        )
-        legend_layout.addWidget(self.legend_position_combobox, 0, 1)
-
-        # Legend orientation dropdown
-        legend_layout.addWidget(QLabel("Orientation:"), 1, 0)
-        self.legend_orientation_combobox = QComboBox()
-        self.legend_orientation_combobox.addItems(["Vertical", "Horizontal"])
-        legend_layout.addWidget(self.legend_orientation_combobox, 1, 1)
-
-        # Descriptive size options
-        # Descriptive Size Checkboxes Section
-        descriptive_frame = QFrame()
-        descriptive_layout = QGridLayout(descriptive_frame)
-
-        self.d32_checkbox = QCheckBox("d32")
-        self.dmean_checkbox = QCheckBox("d mean")
-        self.dxy_checkbox = QCheckBox("dxy")
-
-        # Add input boxes for `x` and `y` values
-        self.dxy_x_input = QLineEdit()
-        self.dxy_x_input.setText("5")  # Set default value for x
-        self.dxy_x_input.setMaximumWidth(40)
-
-        self.dxy_y_input = QLineEdit()
-        self.dxy_y_input.setText("4")  # Set default value for y
-        self.dxy_y_input.setMaximumWidth(40)
-
-        # Add elements to the descriptive layout
-        descriptive_layout.addWidget(self.d32_checkbox, 0, 0)
-        descriptive_layout.addWidget(self.dmean_checkbox, 1, 0)
-        descriptive_layout.addWidget(self.dxy_checkbox, 2, 0)
-        descriptive_layout.addWidget(QLabel("x"), 2, 1)
-        descriptive_layout.addWidget(self.dxy_x_input, 2, 2)
-        descriptive_layout.addWidget(QLabel("y"), 2, 3)
-        descriptive_layout.addWidget(self.dxy_y_input, 2, 4)
-
-        # Add Save button
-        save_frame = QFrame()
-        save_layout = QVBoxLayout(save_frame)
-
-        # Folder selection box with button
-        folder_selection_frame = QFrame()
-        folder_selection_layout = QHBoxLayout(folder_selection_frame)
-        self.save_folder_edit = QLineEdit()
-        self.save_folder_edit.setPlaceholderText("No folder selected")
-        self.save_folder_edit.setReadOnly(True)
-        self.save_folder_edit.setMaximumWidth(300)
-
-        select_folder_button = QPushButton("Select Folder")
-        select_folder_button.clicked.connect(self.select_save_folder)
-
-        folder_selection_layout.addWidget(self.save_folder_edit)
-        folder_selection_layout.addWidget(select_folder_button)
-
-        # Graph filename input row
-        graph_frame = QFrame()
-        graph_filename_layout = QHBoxLayout(graph_frame)
-        current_date = datetime.now().strftime("%Y%m%d")
-
-        self.graph_filename_edit = QLineEdit(
-            current_date
-        )  # Default name as current date
-        graph_filename_label = QLabel(".png")
-        graph_filename_layout.addWidget(QLabel("Graph Filename:"))
-        graph_filename_layout.addWidget(self.graph_filename_edit)
-        graph_filename_layout.addWidget(graph_filename_label)
-
-        # CSV filename input row
-        csv_filename_frame = QFrame()
-        csv_filename_layout = QHBoxLayout(csv_filename_frame)
-        self.csv_filename_edit = QLineEdit(current_date)  # Default name as current date
-        csv_filename_label = QLabel(".csv")
-        csv_filename_layout.addWidget(QLabel("CSV Filename:"))
-        csv_filename_layout.addWidget(self.csv_filename_edit)
-        csv_filename_layout.addWidget(csv_filename_label)
-
-        # Save button
-        save_button = QPushButton("Save graph and data")
-        save_button.clicked.connect(self.save_results)
-
-        # Add folder selection and save button to the layout
-        save_layout.addWidget(folder_selection_frame)
-        save_layout.addWidget(graph_frame)
-        save_layout.addWidget(csv_filename_frame)
-        save_layout.addWidget(save_button)
-
-        # Assemble controls layout
-        controls_layout.addWidget(histogram_by_label)
-        controls_layout.addWidget(self.histogram_by)
-        controls_layout.addWidget(self.pdf_checkbox)
-        controls_layout.addWidget(self.cdf_checkbox)
-        controls_layout.addWidget(bins_label)
-        controls_layout.addWidget(self.bins_spinbox)
-        controls_layout.addWidget(x_axis_limits_label)
-        controls_layout.addWidget(self.min_x_axis_input)
-        controls_layout.addWidget(self.max_x_axis_input)
-        controls_layout.addWidget(legend_label)
-        controls_layout.addWidget(legend_frame)
-        controls_layout.addWidget(descriptive_frame)
-        controls_layout.addWidget(save_frame)
-
-        # Place graph and controls in the layout
-        layout.addWidget(self.histogram_canvas, 0, 0)
-        layout.addWidget(controls_frame, 0, 1)
-
-        # Button to generate graph
-        generate_button = QPushButton("Generate Graph")
-        generate_button.clicked.connect(self.generate_histogram)
-        layout.addWidget(generate_button, 1, 0, 1, 2)
-
-        # Add a label to display the descriptive sizes
-        self.descriptive_size_label = QLabel("")
-        layout.addWidget(self.descriptive_size_label, 2, 0, 1, 2)
-
-    def select_save_folder(self) -> None:
-        """Opens a QFileDialog to select a folder for saving."""
-        folder_path = QFileDialog.getExistingDirectory(self, "Select Folder to Save")
-        if folder_path:
-            self.save_folder_edit.setText(folder_path)
-
-    def save_results(self) -> None:
-        """Saves histogram and data to the selected folder."""
-        folder_path = self.save_folder_edit.text()
-        if folder_path == "" or not os.path.exists(folder_path):
-            QMessageBox.warning(
-                self, "No Folder Selected", "Please select a folder to save the files."
-            )
-            return
-
-        # Get the user-specified filenames
-        graph_filename = self.graph_filename_edit.text()
-        csv_filename = self.csv_filename_edit.text()
-
-        if not graph_filename or not csv_filename:
-            QMessageBox.warning(
-                self,
-                "Filename Missing",
-                "Please provide filenames for both graph and CSV files.",
-            )
-            return
-
-        # Set file paths
-        graph_path = os.path.join(folder_path, f"{graph_filename}.png")
-        csv_path = os.path.join(folder_path, f"{csv_filename}.csv")
-
-        # Assuming `self.histogram_canvas` is a matplotlib canvas
-        self.histogram_canvas.fig.savefig(graph_path)
-
-        headers = [
-            "area",
-            "equivalent_diameter",
-            "eccentricity",
-            "solidity",
-            "circularity",
-            "surface_diameter",
-        ]
-        # Save the CSV data
-        rows = []
-        for image_properties in self.all_properties:
-            for circle in image_properties:
-                rows.append(
-                    [
-                        circle["area"],
-                        circle["equivalent_diameter"],
-                        circle["eccentricity"],
-                        circle["solidity"],
-                        circle["circularity"],
-                        circle["surface_diameter"],
-                    ]
-                )
-
-        # Write the data into a CSV file
-        with open(csv_path, mode="w", newline="") as data_file:
-            writer = csv.writer(data_file)
-
-            # Write the header
-            writer.writerow(headers)
-
-            # Write the rows of data
-            writer.writerows(rows)
-
-        QMessageBox.information(
-            self, "Save Successful", f"Files saved to {folder_path}"
-        )
-        return
-
-    def generate_histogram(self) -> None:
-<<<<<<< HEAD
-        """
-        Generate a histogram of equivalent diameters of all detected bubbles in all images
-
-        This function takes the following steps:
-
-        1. Collect all equivalent diameters from the properties of the detected bubbles
-        2. Plot histogram of the equivalent diameters
-        3. Calculate descriptive sizes (d32, dmean, dxy)
-        4. Update descriptive size label
-        5. Optionally add CDF and/or PDF to the histogram
-        6. Optionally add vertical lines for the descriptive sizes to the histogram
-        7. Add legend to the graph
-        8. Redraw the canvas
-
-        :return: None
-        """
-        
-=======
->>>>>>> 16839eef
-        # Get settings
-        num_bins = self.bins_spinbox.value()
-        show_pdf = self.pdf_checkbox.isChecked()
-        show_cdf = self.cdf_checkbox.isChecked()
-        show_d32 = self.d32_checkbox.isChecked()
-        show_dmean = self.dmean_checkbox.isChecked()
-        show_dxy = self.dxy_checkbox.isChecked()
-
-        # Collect all equivalent diameters from the properties
-        equivalent_diameters_list: list = []
-        # self.all_properties = [[{'area': np.float64(8.026718750000002), 'equivalent_diameter': np.float64(3.1968634201302994), 'eccentricity': 0.413941107655173, 'solidity': np.float64(0.9788494883862732), 'circularity': np.float64(0.6629450637281152), 'surface_diameter': np.float64(3.1968634201303)}, {'area': np.float64(14.620156250000003), 'equivalent_diameter': np.float64(4.314505891490582), 'eccentricity': 0.6333234559264358, 'solidity': np.float64(0.980632382070281), 'circularity': np.float64(0.6313867763949964), 'surface_diameter': np.float64(4.314505891490583)}, {'area': np.float64(7.366718750000001), 'equivalent_diameter': np.float64(3.062612875869555), 'eccentricity': 0.46766243674101204, 'solidity': np.float64(0.961967721531901), 'circularity': np.float64(0.4843818599540233), 'surface_diameter': np.float64(3.062612875869555)}, {'area': np.float64(5.720625000000001), 'equivalent_diameter': np.float64(2.6988378926124095), 'eccentricity': 0.7744330502189362, 'solidity': np.float64(0.9717334182657855), 'circularity': np.float64(0.5973321381561341), 'surface_diameter': np.float64(2.6988378926124095)}, {'area': np.float64(11.256406250000003), 'equivalent_diameter': np.float64(3.785776217515246), 'eccentricity': 0.25076668065525254, 'solidity': np.float64(0.9887592643425748), 'circularity': np.float64(0.8170466439358144), 'surface_diameter': np.float64(3.785776217515246)}], [{'area': np.float64(14.291562500000003), 'equivalent_diameter': np.float64(4.265745249197861), 'eccentricity': 0.8033028975089082, 'solidity': np.float64(0.9673516440514843), 'circularity': np.float64(0.41154002411421614), 'surface_diameter': np.float64(4.265745249197862)}, {'area': np.float64(6.452812500000001), 'equivalent_diameter': np.float64(2.8663523945532883), 'eccentricity': 0.7822564058008267, 'solidity': np.float64(0.9598159295326191), 'circularity': np.float64(0.4250810026479738), 'surface_diameter': np.float64(2.8663523945532883)}, {'area': np.float64(7.928437500000001), 'equivalent_diameter': np.float64(3.1772315233487776), 'eccentricity': 0.3008953392910511, 'solidity': np.float64(0.9770289785308559), 'circularity': np.float64(0.6680694454520646), 'surface_diameter': np.float64(3.1772315233487776)}, {'area': np.float64(6.142187500000001), 'equivalent_diameter': np.float64(2.7965114010455974), 'eccentricity': 0.6160624375636934, 'solidity': np.float64(0.9809842283889), 'circularity': np.float64(0.6900546395419445), 'surface_diameter': np.float64(2.7965114010455974)}]]
-
-        for image_properties in self.all_properties:
-            for circle in image_properties:
-                equivalent_diameters_list.append(circle["equivalent_diameter"])
-        equivalent_diameters_array = np.array(equivalent_diameters_list)
-
-        x_min = float(np.min(equivalent_diameters_array))
-        x_max = float(np.max(equivalent_diameters_array))
-
-        # Clear current graph
-        self.histogram_canvas.axes.set_xlabel("")
-        self.histogram_canvas.axes.set_ylabel("")
-        self.histogram_canvas.axes.clear()
-        try:
-            if self.histogram_canvas.axes2:
-                self.histogram_canvas.axes2.clear()
-                self.histogram_canvas.axes2.set_ylabel("")
-                self.histogram_canvas.axes2.set_yticklabels([])
-                self.histogram_canvas.axes2.set_yticks([])
-                del self.histogram_canvas.axes2
-        except AttributeError:
-            pass
-
-        # Plot histogram
-        counts, bins, patches = self.histogram_canvas.axes.hist(
-            equivalent_diameters_array, bins=num_bins, range=(x_min, x_max)
-        )
-        # Set graph labels
-        self.histogram_canvas.axes.set_xlabel("Equivalent diameter [mm]")
-        self.histogram_canvas.axes.set_ylabel("Count [#]")
-
-        # Calculate descriptive sizes
-        d32, d_mean, dxy = self.calculate_descriptive_sizes(equivalent_diameters_array)
-
-        # Update descriptive size label
-        desc_text = (
-            f"Results:\nd32 = {d32:.2f} mm\ndmean = {d_mean:.2f} mm\ndxy = {dxy:.2f} mm"
-        )
-        self.descriptive_size_label.setText(desc_text)
-
-        # Optionally add CDF
-        if show_pdf or show_cdf:
-            self.histogram_canvas.axes2 = self.histogram_canvas.axes.twinx()
-            self.histogram_canvas.axes2.set_ylabel("Probability [%]")
-
-            if show_cdf:
-                cdf = np.cumsum(counts) / np.sum(counts) * 100
-                self.histogram_canvas.axes2.plot(
-                    bins[:-1], cdf, "r-", marker="o", label="CDF"
-                )
-
-            if show_pdf:
-                pdf = counts / np.sum(counts) * 100
-                self.histogram_canvas.axes2.plot(
-                    bins[:-1], pdf, "b-", marker="o", label="PDF"
-                )
-
-        if show_d32:
-            self.histogram_canvas.axes.axvline(
-                x=d32, color="r", linestyle="-", label="d32"
-            )
-
-        if show_dmean:
-            self.histogram_canvas.axes.axvline(
-                x=d_mean, color="g", linestyle="--", label="dmean"
-            )
-
-        if show_dxy:
-            self.histogram_canvas.axes.axvline(
-                x=dxy, color="b", linestyle="--", label="dxy"
-            )
-
-        # Apply Legend Options
-        legend_position = self.legend_position_combobox.currentText()
-        legend_orientation = self.legend_orientation_combobox.currentText()
-
-        legend_location_map = {
-            "North East": "upper right",
-            "North West": "upper left",
-            "South East": "lower right",
-            "South West": "lower left",
-        }
-
-        print("legend_position:", legend_position)
-        print(legend_location_map.get(legend_position, "upper right"))
-
-        # Add legend to the graph
-        if show_cdf or show_pdf or show_d32 or show_dmean or show_dxy:
-            lines1, labels1 = self.histogram_canvas.axes.get_legend_handles_labels()
-            if show_cdf or show_pdf:
-                lines2, labels2 = (
-                    self.histogram_canvas.axes2.get_legend_handles_labels()
-                )
-                legend = self.histogram_canvas.axes.legend(
-                    lines1 + lines2,
-                    labels1 + labels2,
-                    loc=legend_location_map.get(legend_position, "upper right"),
-                )
-            else:
-                legend = self.histogram_canvas.axes.legend(
-                    lines1,
-                    labels1,
-                    loc=legend_location_map.get(legend_position, "upper right"),
-                )
-
-            if legend_orientation == "Horizontal":
-                legend.set_bbox_to_anchor(
-                    (1, 1)
-                )  # Set orientation of the legend to horizontal if selected
-
-        # Redraw the canvas
-        self.histogram_canvas.draw()
-
-        return
-<<<<<<< HEAD
-    
-    def calculate_descriptive_sizes(self, 
-                                    equivalent_diameters: np.ndarray) -> tuple[float, 
-                                                                               float, 
-                                                                               float]:
-=======
-
-    def calculate_descriptive_sizes(self, equivalent_diameters: np.ndarray) -> tuple:
->>>>>>> 16839eef
-        """Calculate d32, d mean, and dxy based on the equivalent diameters."""
-        dxy_x_power: int = int(self.dxy_x_input.text())
-        dxy_y_power: int = int(self.dxy_y_input.text())
-        d32 = np.sum(equivalent_diameters**3) / np.sum(equivalent_diameters**2)
-        # d32, Sauter diameter, should be calculated based on the area, and volume diameter
-        # of a circle, which is unkown right now
-        d_mean = np.mean(equivalent_diameters)
-        dxy = np.sum(equivalent_diameters**dxy_x_power) / np.sum(
-            equivalent_diameters**dxy_y_power
-        )
-
-        return d32, d_mean, dxy
-
-
-def main() -> None:
-    app = QApplication(sys.argv)
-    window = MainWindow()
-    window.show()
-    sys.exit(app.exec())
-
-
-if __name__ == "__main__":
-    main()+"""GUI Manual Module: A graphical user interface (GUI) for the Bubble Analyser 
+application.
+
+This module provides a graphical user interface (GUI) for the Bubble Analyser
+application. It contains classes and functions for creating and managing the GUI,
+including the main window, image processing, and data visualization.
+
+Author: Yiyang Guan
+Date: 06-Oct-2024
+
+Classes:
+    MplCanvas: A class for creating a Matplotlib figure within a PySide6 application.
+    MainWindow: The main window of the GUI application.
+
+"""
+
+import csv
+import os
+import sys
+from datetime import datetime
+from pathlib import Path
+
+import numpy as np
+import toml as tomllib
+from matplotlib.backends.backend_qtagg import FigureCanvasQTAgg as FigureCanvas
+from matplotlib.figure import Figure
+from numpy import typing as npt
+from PySide6.QtCore import Qt
+from PySide6.QtGui import QPixmap
+from PySide6.QtWidgets import (
+    QApplication,
+    QCheckBox,
+    QComboBox,
+    QFileDialog,
+    QFrame,
+    QGridLayout,
+    QHBoxLayout,
+    QLabel,
+    QLineEdit,
+    QListWidget,
+    QMainWindow,
+    QMessageBox,
+    QPushButton,
+    QSpinBox,
+    QTableWidget,
+    QTableWidgetItem,
+    QTabWidget,
+    QVBoxLayout,
+    QWidget,
+)
+from skimage import (
+    morphology,
+)
+
+from .calculate_px2mm import calculate_px2mm
+from .config import Config
+from .default import run_watershed_segmentation
+from .image_preprocess import image_preprocess
+from .morphological_process import morphological_process
+from .threshold import threshold, threshold_without_background
+
+
+class MplCanvas(FigureCanvas):
+    """A class for creating a Matplotlib figure within a PySide6 application.
+
+    Attributes:
+        fig: The Matplotlib figure.
+        axes: The axes of the figure.
+    """
+
+    def __init__(
+        self, parent: QMainWindow, width: float = 5, height: float = 4, dpi: float = 100
+    ) -> None:
+        """The constructor for MplCanvas.
+
+        Parameters:
+            parent: The parent widget.
+            width: The width of the figure in inches.
+            height: The height of the figure in inches.
+            dpi: The dots per inch of the figure.
+        """
+        self.fig = Figure(figsize=(width, height), dpi=dpi)
+        self.axes = self.fig.add_subplot(111)
+        super(MplCanvas, self).__init__(self.fig)
+
+
+class MainWindow(QMainWindow):
+    def __init__(self) -> None:
+        """The constructor for the main window.
+
+        Loads the configuration parameters from the TOML file, sets the window title and
+        geometry, and creates the main widgets, including the folder, calibration, image
+        processing and results tabs.
+        """
+        super().__init__()
+
+        self.params = self.load_toml("./bubble_analyser/config.toml")
+        self.img_resample_factor = self.params.resample
+        self.threshold_value = self.params.threshold_value
+        self.element_size = self.params.Morphological_element_size
+        self.connectivity = self.params.Connectivity
+        self.max_eccentricity = self.params.Max_Eccentricity
+        self.min_solidity = self.params.Min_Solidity
+        self.min_circularity = self.params.Min_Circularity
+        self.min_size = self.params.min_size
+
+        self.bknd_img_exist = False
+        self.calibration_confirmed = False
+
+        self.setWindowTitle("Bubble Analyser")
+        self.setGeometry(100, 100, 1200, 800)
+
+        # Create a Tab Widget
+        self.tabs = QTabWidget()
+        self.setCentralWidget(self.tabs)
+
+        # Add Folder Tab
+        self.folder_tab = QWidget()
+        self.tabs.addTab(self.folder_tab, "Folder")
+        self.sample_images_confirmed = False
+        self.setup_folder_tab()
+
+        # Add Calibration Tab
+        self.calibration_tab = QWidget()
+        self.tabs.addTab(self.calibration_tab, "Calibration")
+        self.bg_image_confirmed = False
+        self.px_res_confirmed = False
+        self.setup_calibration_tab()
+
+        # Add Image Processing Tab
+        self.image_processing_tab = QWidget()
+        self.tabs.addTab(self.image_processing_tab, "Bubble detection and filtering")
+        self.setup_image_processing_tab()
+
+        self.results_tab = QWidget()
+        self.tabs.addTab(self.results_tab, "Results")
+        self.setup_results_tab()
+
+    def load_toml(self, file_path: str) -> Config:
+        """Load configuration parameters from a TOML file.
+
+        This function reads the TOML configuration file from the specified path and loads
+        its contents into a dictionary.
+
+        Args:
+            file_path: The file path of the TOML configuration file.
+
+        Returns:
+            A dictionary containing the configuration parameters from the TOML file.
+        """
+        toml_data = tomllib.load(file_path)
+
+        return Config(**toml_data)
+
+    def setup_folder_tab(self) -> None:
+        """Set up the folder tab, which contains the following components:
+        1. A text box for user to input the folder path.
+        2. A button to select the folder.
+        3. A button to confirm the folder selection.
+        4. A list of images in the selected folder.
+        5. An image preview section to show the selected image.
+
+        When the user selects an image from the list, the image will be previewed in
+        the image preview section.
+        """
+        layout = QVBoxLayout(self.folder_tab)
+
+        # Top Part: Folder Selection
+        top_frame = QFrame()
+        top_layout = QHBoxLayout(top_frame)
+        self.folder_path_edit = QLineEdit()
+        select_folder_button = QPushButton("Select Folder")
+        confirm_folder_button = QPushButton("Confirm Folder")
+        select_folder_button.clicked.connect(self.select_folder)
+        confirm_folder_button.clicked.connect(self.confirm_folder_selection)
+        top_layout.addWidget(select_folder_button)
+        top_layout.addWidget(self.folder_path_edit)
+        top_layout.addWidget(confirm_folder_button)
+
+        # Bottom Left: List of images in folder
+        bottom_left_frame = QFrame()
+        bottom_left_layout = QVBoxLayout(bottom_left_frame)
+        self.image_list = QListWidget()
+        self.image_list.clicked.connect(self.preview_image)
+        bottom_left_layout.addWidget(self.image_list)
+
+        # Bottom Right: Image Preview
+        bottom_right_frame = QFrame()
+        bottom_right_layout = QVBoxLayout(bottom_right_frame)
+        self.image_preview = QLabel()
+        self.image_preview.setAlignment(Qt.AlignCenter)
+        self.image_preview.setFixedSize(
+            600, 600
+        )  # Set a fixed size for the image preview
+        bottom_right_layout.addWidget(self.image_preview)
+
+        # Split the bottom part into two sections
+        bottom_frame = QFrame()
+        bottom_layout = QHBoxLayout(bottom_frame)
+        bottom_layout.addWidget(bottom_left_frame)
+        bottom_layout.addWidget(bottom_right_frame)
+
+        # Add top and bottom frames to the main layout
+        layout.addWidget(top_frame, 1)
+        layout.addWidget(bottom_frame, 6)
+
+    def select_folder(self) -> None:
+        """Open a folder selection dialog and update the folder path edit
+        and image list if a valid folder is selected. If the sample images
+        have already been confirmed, display a warning message and do nothing.
+        """
+        if self.sample_images_confirmed:
+            QMessageBox.warning(
+                self,
+                "Selection Locked",
+                "You have already confirmed the folder selection.",
+            )
+            return
+
+        folder_path = QFileDialog.getExistingDirectory(self, "Select Folder")
+        if folder_path:
+            self.folder_path_edit.setText(folder_path)
+            self.populate_image_list(folder_path)
+
+    def confirm_folder_selection(self) -> None:
+        """Confirm the folder selection and lock the folder path edit. If the
+        selection has already been confirmed, display a warning message and do
+        nothing. Otherwise, set the folder path edit to read-only, load the
+        images to process from the selected folder, and switch to the next tab.
+        """
+        if not self.sample_images_confirmed:
+            self.sample_images_confirmed = True
+            # Lock the folder path edit and confirm the selection
+            self.folder_path_edit.setReadOnly(True)
+            self.load_images_to_process()
+            self.tabs.setCurrentIndex(self.tabs.currentIndex() + 1)
+
+        else:
+            QMessageBox.warning(
+                self,
+                "Selection Locked",
+                "You have already confirmed the folder selection.",
+            )
+
+    def populate_image_list(self, folder_path: str) -> None:
+        """Populate the image list with the names of images in the given folder path,
+        and store the full paths to the images in the image_list_full_path list.
+
+        This function clears the image list, and then iterates over the files in the
+        given folder path. If a file has an extension matching a common image
+        format (e.g., .png, .jpg, .jpeg, .bmp, .tiff), it adds the file name to the
+        image list and the full path to the image_list_full_path list.
+
+        The purpose of this function is to populate the image list in the GUI with
+        the names of images in the selected folder, so that the user can select
+        specific images to process. The full paths to the selected images are stored
+        in the image_list_full_path list, and are used later to load the images when
+        the user clicks the "Next" button.
+        """
+        self.image_list.clear()
+        self.image_list_full_path: list[str] = []
+
+        for file_name in os.listdir(folder_path):
+            if file_name.lower().endswith((".png", ".jpg", ".jpeg", ".bmp", ".tiff")):
+                self.image_list.addItem(file_name)
+                self.image_list_full_path.append(os.path.join(folder_path, file_name))
+
+        print("self_image_list_full_path", self.image_list_full_path)
+
+    def preview_image(self) -> None:
+        """Preview the currently selected image in the GUI. This function is
+        called when the user selects an image from the image list. It gets the
+        currently selected image, loads it as a QPixmap, and sets it to the
+        image preview label on the GUI. The image is scaled to fit the size of
+        the label while keeping the aspect ratio.
+        """
+        self.selected_image = self.image_list.currentItem().text()
+        folder_path = self.folder_path_edit.text()
+        image_path = os.path.join(folder_path, self.selected_image)
+        pixmap = QPixmap(image_path)
+
+        self.image_preview.setPixmap(
+            pixmap.scaled(self.image_preview.size(), Qt.KeepAspectRatio)
+        )
+
+        self.sample_image_preview.setPixmap(
+            pixmap.scaled(self.sample_image_preview.size(), Qt.KeepAspectRatio)
+        )
+
+    def load_images_to_process(self) -> None:
+        """Populate the image list with the names of images in the folder path
+        set in the folder path edit, and store the full paths to the images in
+        the image_list_full_path list. This function is called after the user
+        confirms the folder selection. The purpose of this function is to
+        populate the image list in the GUI with the names of images in the
+        selected folder, so that the user can select specific images to
+        process. The full paths to the selected images are stored in the
+        image_list_full_path list, and are used later to load the images when
+        the user clicks the "Next" button.
+        """
+        folder_path = self.folder_path_edit.text()
+        if os.path.exists(folder_path):
+            self.populate_image_list(folder_path)
+
+    def setup_calibration_tab(self) -> None:
+        """Set up the calibration tab, which contains the following components:
+
+        1. A text box for user to input the name of the image for pixel
+           resolution calibration.
+        2. A button to select the image for pixel resolution calibration.
+        3. A label to preview the selected image.
+        4. A text box for user to input the name of the background image.
+        5. A button to select the background image.
+        6. A label to preview the selected background image.
+        7. A button to confirm the calibration and background image.
+
+        When the user selects an image from the list, the image will be
+        previewed in the image preview section. When the user clicks the
+        "Confirm" button, the image will be processed and the pixel-to-mm
+        ratio will be calculated and stored in the "px_mm" attribute of the
+        MainWindow object. The background image will be stored in the
+        "bknd_img" attribute of the MainWindow object. The tab will then be
+        switched to the next tab.
+        """
+        layout = QGridLayout(self.calibration_tab)
+
+        # Create top frame
+        top_frame = QFrame()
+        top_frame_layout = QHBoxLayout()
+        top_frame.setLayout(top_frame_layout)
+
+        # Pixel Resolution Calibration
+        px_res_frame = QFrame()
+        px_res_layout = QVBoxLayout(px_res_frame)
+        self.px_res_image_name = QLineEdit()
+        self.px_res_image_name.setText("Choose your ruler image from local")
+        px_res_confirm_button = QPushButton("Confirm")
+        px_res_confirm_button.clicked.connect(self.process_calibration_image)
+        px_res_select_button = QPushButton(
+            "Select other image for resolution calibration"
+        )
+        px_res_select_button.clicked.connect(self.select_px_res_image)
+        self.px_res_image_preview = QLabel()
+        self.px_res_image_preview.setAlignment(Qt.AlignCenter)
+        self.px_res_image_preview.setFixedSize(400, 300)
+
+        px_res_layout.addWidget(QLabel("Step 1: Pixel resolution calibration"))
+        px_res_layout.addWidget(QLabel("Image name"))
+        px_res_layout.addWidget(self.px_res_image_name)
+        px_res_layout.addWidget(px_res_confirm_button)
+        px_res_layout.addWidget(px_res_select_button)
+        px_res_layout.addWidget(self.px_res_image_preview)
+        px_res_layout.addStretch()
+
+        # Background Correction Image
+        bg_corr_frame = QFrame()
+        bg_corr_layout = QVBoxLayout(bg_corr_frame)
+        self.bg_corr_image_name = QLineEdit()
+        self.bg_corr_image_name.setText("Choose your background image from local")
+        # bg_corr_confirm_button = QPushButton("Confirm")
+        # bg_corr_confirm_button.clicked.connect(self.confirm_bg_corr_image)
+        bg_corr_select_button = QPushButton(
+            "Select other image for background correction"
+        )
+        bg_corr_select_button.clicked.connect(self.select_bg_corr_image)
+        self.bg_corr_image_preview = QLabel()
+        self.bg_corr_image_preview.setAlignment(Qt.AlignCenter)
+        self.bg_corr_image_preview.setFixedSize(400, 300)
+
+        bg_corr_layout.addWidget(QLabel("Step 2: Background correction image"))
+        bg_corr_layout.addWidget(QLabel("Image name"))
+        bg_corr_layout.addWidget(self.bg_corr_image_name)
+        # bg_corr_layout.addWidget(bg_corr_confirm_button)
+        bg_corr_layout.addWidget(bg_corr_select_button)
+        bg_corr_layout.addWidget(self.bg_corr_image_preview)
+        bg_corr_layout.addStretch()
+
+        # Adding Pixel Resolution and Background Correction frames to top layout
+        top_frame_layout.addWidget(px_res_frame)
+        top_frame_layout.addWidget(bg_corr_frame)
+
+        # Create bottom frame for manual calibration input
+        bottom_frame = QFrame()
+        bottom_frame_layout = QVBoxLayout()
+        bottom_frame.setLayout(bottom_frame_layout)
+
+        manualcalibration_frame = QFrame()
+        manualcalibration_layout = QHBoxLayout(manualcalibration_frame)
+        manualcalibration_layout.addWidget(QLabel("or:"))
+        self.manual_px_mm_input = QLineEdit()
+        self.manual_px_mm_input.setPlaceholderText("Calibrate manually")
+        manualcalibration_layout.addWidget(self.manual_px_mm_input)
+        manualcalibration_layout.addWidget(QLabel("px/mm"))
+
+        confirm_px_mm_button = QPushButton("Confirm calibration and background image")
+        confirm_px_mm_button.clicked.connect(
+            self.confirm_calibration
+        )  # Connect confirm button to the handler
+
+        bottom_frame_layout.addWidget(manualcalibration_frame)
+        bottom_frame_layout.addWidget(confirm_px_mm_button)
+
+        # Add frames to main layout
+        layout.addWidget(top_frame, 0, 0, 1, 2)
+        layout.addWidget(bottom_frame, 1, 0, 1, 2)
+
+    def confirm_bg_corr_image(self) -> None:
+        """Confirm the background correction image and lock the input."""
+        if not self.calibration_confirmed:
+            self.bg_image_confirmed = True
+            self.bg_corr_image_name.setReadOnly(True)  # Lock the input field
+        else:
+            QMessageBox.warning(
+                self,
+                "Selection Locked",
+                "You have already confirmed the background selection.",
+            )
+
+    def select_px_res_image(self) -> None:
+        """Open a file dialog to select an image for pixel resolution calibration.
+
+        This function will lock if the calibration has already been confirmed.
+
+        If a valid image path is selected, the image name will be displayed in the
+        corresponding text box and the image will be previewed in the image preview
+        section. The image is scaled to fit the size of the label while keeping the
+        aspect ratio.
+        """
+        if self.calibration_confirmed == True:
+            QMessageBox.warning(
+                self,
+                "Selection Locked",
+                "You have already confirmed the pixel resolution.",
+            )
+            return
+        image_path, _ = QFileDialog.getOpenFileName(
+            self,
+            "Select Image for Resolution Calibration",
+            "",
+            "Image Files (*.png *.jpg *.bmp)",
+        )
+
+        if image_path:
+            self.px_res_image_name.setText(image_path)
+            pixmap = QPixmap(image_path)
+            self.px_res_image_preview.setPixmap(
+                pixmap.scaled(self.px_res_image_preview.size(), Qt.KeepAspectRatio)
+            )
+
+    def process_calibration_image(self) -> None:
+        """Process the selected image for pixel resolution calibration.
+
+        If a valid image path is selected, calculate the pixel-to-mm ratio and
+        display it in the manual calibration text box. If the image path is not
+        valid, display a status bar message. The function will lock if the
+        calibration has already been confirmed.
+
+        Args:
+            None.
+
+        Returns:
+            None.
+        """
+        if self.calibration_confirmed:
+            QMessageBox.warning(
+                self,
+                "Selection Locked",
+                "You have already confirmed the pixel resolution.",
+            )
+            return
+
+        image_path: Path = Path(self.px_res_image_name.text())
+        if image_path and os.path.exists(image_path):
+            __, mm2px = calculate_px2mm(
+                image_path, img_resample=0.5
+            )  # Use the stored full path
+            self.manual_px_mm_input.setText(f"{mm2px:.3f}")
+        else:
+            self.statusBar().showMessage(
+                "Image file does not exist or not selected.", 5000
+            )
+
+    def select_bg_corr_image(self) -> None:
+        """Open a file dialog to select an image for background correction.
+
+        If the background correction has already been confirmed, display a warning
+        message and do nothing. Otherwise, open a file dialog to select an image.
+        If a valid image path is selected, display the image in the background
+        correction image preview section, and set the path to the background
+        correction image name text box. The background image existence flag is
+        also set to True.
+
+        Args:
+            None.
+
+        Returns:
+            None.
+        """
+        if self.calibration_confirmed:
+            QMessageBox.warning(
+                self,
+                "Selection Locked",
+                "You have already confirmed the background selection.",
+            )
+            return
+        
+        image_path, _ = QFileDialog.getOpenFileName(
+            self,
+            "Select Image for Background Correction",
+            "",
+            "Image Files (*.png *.jpg *.bmp)",
+        )
+        if image_path:
+            self.bg_corr_image_name.setText(image_path)
+            pixmap = QPixmap(image_path)
+            self.bg_corr_image_preview.setPixmap(
+                pixmap.scaled(self.bg_corr_image_preview.size(), Qt.KeepAspectRatio)
+            )
+            self.bknd_img_exist = True
+
+    def confirm_calibration(self) -> None:
+        """Confirm the manual calibration and lock the input."""
+        if not self.calibration_confirmed:
+            self.calibration_confirmed = True
+            self.px2mm = float(
+                self.manual_px_mm_input.text()
+            )  # Store the pixel to mm ratio
+            self.mm2px = 1 / self.px2mm
+            self.manual_px_mm_input.setReadOnly(True)  # Lock the input field
+            self.tabs.setCurrentIndex(self.tabs.currentIndex() + 1)
+        else:
+            QMessageBox.warning(
+                self,
+                "Selection Locked",
+                "You have already confirmed the calibration process.",
+            )
+
+    def setup_image_processing_tab(self) -> None:  
+        """
+        Set up the image processing tab, which contains the following components:
+
+        1. A box to select the image processing algorithm.
+        2. A table to display and edit the processing parameters.
+        3. A button to confirm the parameter settings and preview a sample image.
+        4. A button to batch process the sample images.
+        5. A section to display the sample image preview.
+        6. A section to display the processed image preview, including before and after 
+        filtering.
+
+        When the user selects an algorithm, the parameters will be loaded and displayed 
+        in the table. When the user confirms the parameter settings and previews a 
+        sample image, the sample image will be processed using the selected algorithm 
+        and displayed in the preview section.
+        When the user clicks the "Batch process images" button, the algorithm will be 
+        applied to all the images in the selected folder and the results will be saved 
+        in a new folder.
+        """
+        layout = QGridLayout(self.image_processing_tab)
+
+        # Left Column: Algorithm selection and processing options
+        left_frame = QFrame()
+        left_layout = QVBoxLayout(left_frame)
+
+        # Algorithm selection box
+        algorithm_selection = QComboBox()
+        algorithm_selection.addItems(["Default algorithm"])
+        left_layout.addWidget(QLabel("Step 1: Select image processing algorithm"))
+        left_layout.addWidget(algorithm_selection)
+
+        # Add processing options to layout
+        left_layout.addWidget(QLabel("Step 2:"))
+        left_layout.addWidget(QLabel("Image processing sandbox"))
+        # left_layout.addWidget(default_params_radio)
+        # left_layout.addWidget(custom_params_radio)
+
+        # Parameter table
+        self.param_table = QTableWidget(8, 2)
+        self.param_table.setHorizontalHeaderLabels(["Parameter", "Value"])
+
+        # Populate the table with initial values
+        self.param_table.setItem(0, 0, QTableWidgetItem("img_resample_factor"))
+        self.param_table.setItem(0, 1, QTableWidgetItem(str(self.img_resample_factor)))
+
+        self.param_table.setItem(1, 0, QTableWidgetItem("threshold_value"))
+        self.param_table.setItem(1, 1, QTableWidgetItem(str(self.threshold_value)))
+
+        self.param_table.setItem(2, 0, QTableWidgetItem("element_size"))
+        self.param_table.setItem(2, 1, QTableWidgetItem(str(self.element_size)))
+
+        self.param_table.setItem(3, 0, QTableWidgetItem("connectivity"))
+        self.param_table.setItem(3, 1, QTableWidgetItem(str(self.connectivity)))
+
+        self.param_table.setItem(4, 0, QTableWidgetItem("max_eccentricity"))
+        self.param_table.setItem(4, 1, QTableWidgetItem(str(self.max_eccentricity)))
+
+        self.param_table.setItem(5, 0, QTableWidgetItem("min_circularity"))
+        self.param_table.setItem(5, 1, QTableWidgetItem(str(self.min_circularity)))
+
+        self.param_table.setItem(6, 0, QTableWidgetItem("min_solidity"))
+        self.param_table.setItem(6, 1, QTableWidgetItem(str(self.min_solidity)))
+
+        self.param_table.setItem(7, 0, QTableWidgetItem("min_size"))
+        self.param_table.setItem(7, 1, QTableWidgetItem(str(self.min_size)))
+
+        left_layout.addWidget(self.param_table)
+
+        # Add Confirm Parameter Button
+        preview_button = QPushButton("Confirm parameter and preview")
+        preview_button.clicked.connect(self.confirm_parameter_and_preview)
+        left_layout.addWidget(preview_button)
+
+        # Add Processing Button
+        process_button = QPushButton("Batch process images")
+        process_button.clicked.connect(self.ask_if_batch)
+        left_layout.addWidget(process_button)
+
+        # Middle Column: Sample Image Preview
+        middle_frame = QFrame()
+        middle_layout = QVBoxLayout(middle_frame)
+        self.sample_image_preview = QLabel("Sample image preview")
+        self.sample_image_preview.setAlignment(Qt.AlignCenter)
+        self.sample_image_preview.setFixedSize(400, 300)
+
+        prev_button = QPushButton("< Prev. Img")
+        next_button = QPushButton("Next Img >")
+        prev_button.clicked.connect(lambda: self.update_sample_image("prev"))
+        next_button.clicked.connect(lambda: self.update_sample_image("next"))
+
+        middle_layout.addWidget(self.sample_image_preview)
+        middle_button_layout = QHBoxLayout()
+        middle_button_layout.addWidget(prev_button)
+        middle_button_layout.addWidget(next_button)
+        middle_layout.addLayout(middle_button_layout)
+
+        # Right Column: Processed Image Preview
+        right_frame = QFrame()
+        right_layout = QVBoxLayout(right_frame)
+
+        # Original Image Preview
+        self.label_before_filtering = MplCanvas(self, width=5, height=4, dpi=100)
+        right_layout.addWidget(QLabel("Processed Image_Before Filtering"))
+        right_layout.addWidget(self.label_before_filtering)
+
+        self.processed_image_preview = MplCanvas(self, width=5, height=4, dpi=100)
+        right_layout.addWidget(QLabel("Processed Image_After Filtering"))
+        right_layout.addWidget(self.processed_image_preview)
+
+        # Add left, middle, and right frames to the main layout
+        layout.addWidget(left_frame, 0, 0)
+        layout.addWidget(middle_frame, 0, 1)
+        layout.addWidget(right_frame, 0, 2)
+
+    def confirm_parameter_and_preview(self) -> None:
+        """
+        Confirm the parameter settings and preview a sample image.
+
+        This function is connected to the "Confirm parameter and preview" button
+        in the image processing tab. When the button is clicked, the function
+        checks the validity of the parameters, processes the selected image with
+        the chosen algorithm, and displays the processed image on the right side
+        of the tab.
+
+        The function first checks the validity of the parameters, then processes
+        the selected image with the chosen algorithm and displays the processed
+        image on the right side of the tab. The processed image is displayed
+        before and after filtering.
+
+        :return: None
+        """
+        self.check_parameters() # Check the validity of the parameters
+        
+        # Processing the image and displaying it on the right side
+        selected_image = self.selected_image
+        folder_path = self.folder_path_edit.text()
+        image_path = os.path.join(folder_path, selected_image)
+
+        imgThreshold, imgRGB = self.load_image_for_processing(image_path)
+        preview_processed_image, labels_before_filtering, _, _ = self.run_processing(
+            imgThreshold,
+            imgRGB,
+            self.mm2px,
+            self.threshold_value,
+            self.element_size,
+            self.connectivity,
+            self.max_eccentricity,
+            self.min_solidity,
+            self.min_circularity,
+            self.min_size,
+        )
+
+        self.processed_image_preview.axes.clear()
+        self.processed_image_preview.axes.imshow(preview_processed_image)
+        self.processed_image_preview.draw()
+
+        self.label_before_filtering.axes.clear()
+        self.label_before_filtering.axes.imshow(labels_before_filtering)
+        self.label_before_filtering.draw()
+
+    def ask_if_batch(self) -> None:
+        """Function to handle the batch processing of all images in the folder."""
+        # Confirm dialog
+        confirm_dialog = QMessageBox()
+        confirm_dialog.setWindowTitle("Batch Processing Confirmation")
+        confirm_dialog.setText(
+            "The parameters will be applied to all the images. Confirm to process."
+        )
+        confirm_dialog.setStandardButtons(QMessageBox.Ok | QMessageBox.Cancel)
+
+        response = confirm_dialog.exec()
+
+        if response == QMessageBox.Ok:
+            self.batch_process_images()
+        else:
+            print("Batch processing canceled.")
+
+    def batch_process_images(self) -> None:
+        self.check_parameters()
+
+        self.all_properties: list[
+            dict[str, float]
+        ] = []  # To store properties of all images
+
+        for image_path in self.image_list_full_path:
+            if image_path.lower().endswith((".png", ".jpg", ".jpeg", ".bmp", ".tiff")):
+                print("Current processing image:", image_path)
+
+                imgThreshold, imgRGB = self.load_image_for_processing(image_path)
+                _, _, circle_properties, _ = self.run_processing(
+                    imgThreshold,
+                    imgRGB,
+                    self.mm2px,
+                    self.threshold_value,
+                    self.element_size,
+                    self.connectivity,
+                    self.max_eccentricity,
+                    self.min_solidity,
+                    self.min_circularity,
+                    self.min_size,
+                )
+
+                self.all_properties.append(circle_properties)
+                print("Circle properties for this image:", circle_properties)
+            print(
+                "Batch processing completed. Circle properties for all images:",
+                self.all_properties,
+            )
+
+    def check_parameters(self) -> None:
+        """Check if parameters are valid numbers and calibration is confirmed.
+
+        This function checks if the user has confirmed the calibration and if the
+        parameters in the table are valid numbers. If not, it displays a warning
+        message and returns without performing any action.
+
+        Returns:
+            None
+        """    
+        if not self.calibration_confirmed:
+            QMessageBox.warning(
+                self,
+                "Process Locked",
+                "You have not yet confirmed the pixel resolution.",
+            )
+            return
+
+        try:
+            self.img_resample_factor = float(self.param_table.item(0, 1).text())
+            self.threshold_value = float(self.param_table.item(1, 1).text())
+            self.element_size = int(self.param_table.item(2, 1).text())
+            self.connectivity = int(self.param_table.item(3, 1).text())
+            self.max_eccentricity = float(self.param_table.item(4, 1).text())
+            self.min_circularity = float(self.param_table.item(5, 1).text())
+            self.min_solidity = float(self.param_table.item(6, 1).text())
+            self.min_size = float(self.param_table.item(7, 1).text())
+
+        except (ValueError, TypeError):
+            QMessageBox.warning(self, "Invalid Input", "Please ensure all parameters are valid numbers.")
+            return      
+        
+    def load_image_for_processing(self, image_path: str) -> tuple[npt.NDArray[np.int_], 
+                                                                  npt.NDArray[np.int_]]:
+        """
+        Load and return the image, possibly applying some processing.
+
+        This function loads an image using image_preprocess, applies background subtraction
+        and thresholding, and morphological processing using a disk element of size
+        Morphological_element_size. (If no background image is provided, the function
+        applies thresholding without background subtraction.)
+
+        Args:
+            image_path (str): The path to the image to be processed.
+
+        Returns:
+            tuple[npt.NDArray[np.int_], npt.NDArray[np.int_]]: A tuple of two arrays, the
+                first being the processed image and the second being the original image in
+                RGB format.
+        """
+        target_image_path: Path = Path(image_path)
+        target_img, imgRGB = image_preprocess(
+            target_image_path, self.img_resample_factor
+        )
+        if self.bknd_img_exist:
+            bg_img_path: Path = Path(self.bg_corr_image_name.text())
+            self.bknd_img, _ = image_preprocess(bg_img_path, 
+                                                self.img_resample_factor)
+            
+            imgThreshold = threshold(target_img, 
+                                    self.bknd_img, 
+                                    self.threshold_value)
+        else:
+            imgThreshold = threshold_without_background(target_img,
+                                                        self.threshold_value)
+        
+        element_size = morphology.disk(
+            self.params.Morphological_element_size) 
+        imgThreshold = morphological_process(imgThreshold, element_size)
+
+        pixmap = QPixmap(image_path)
+        return imgThreshold, imgRGB
+
+    def run_processing(
+        self,
+        imgThreshold: npt.NDArray[np.int_],
+        imgRGB: npt.NDArray[np.int_],
+        mm2px: float,
+        threshold_value: float,
+        element_size: int,
+        connectivity: int,
+        max_eccentricity: float,
+        min_solidity: float,
+        min_circularity: float,
+        min_size: float,
+    ) -> tuple[
+        npt.NDArray[np.int_],
+        npt.NDArray[np.int_],
+        list[dict[str, float]],
+        npt.NDArray[np.int_],
+    ]:
+        """
+        Run the image processing algorithm on the preprocessed image.
+
+        This function calls run_watershed_segmentation with the given parameters and
+        returns the processed image, the labeled image before filtering, the properties
+        of the detected circular features, and the labeled image after filtering.
+
+        Parameters:
+            imgThreshold (npt.NDArray[np.int_]): The preprocessed image after thresholding.
+            imgRGB (npt.NDArray[np.int_]): The original image in RGB format.
+            mm2px (float): The conversion factor from millimeters to pixels.
+            threshold_value (float): The threshold value for background subtraction.
+            element_size (int): The size of the morphological element for binary operations.
+            connectivity (int): The connectivity of the morphological operations.
+            max_eccentricity (float): The maximum eccentricity threshold for filtering.
+            min_solidity (float): The minimum solidity threshold for filtering.
+            min_circularity (float): The minimum circularity threshold for filtering.
+            min_size (float): The minimum size threshold for filtering in pixels.
+
+        Returns:
+            tuple[npt.NDArray[np.int_], npt.NDArray[np.int_], list[dict[str, float]], npt.NDArray[np.int_]]: A tuple of four arrays, the first being the
+                processed image, the second being the labeled image before filtering, the third being the properties of the detected circular features, and the
+                fourth being the labeled image after filtering.
+        """
+        print("Threshold_value:", threshold_value)
+        print("element_size:", element_size)
+        print("connectivity:", connectivity)
+        print("mm2px:", mm2px)
+        print("max ecccentricity from GUI:", max_eccentricity)
+
+        preview_processed_image, labels_before_filtering, circle_properties, labels = (
+            run_watershed_segmentation(
+                imgThreshold,
+                imgRGB,
+                mm2px,
+                threshold_value,
+                element_size,
+                connectivity,
+                max_eccentricity,
+                min_solidity,
+                min_circularity,
+                min_size,
+            )
+        )
+        return (
+            preview_processed_image,
+            labels_before_filtering,
+            circle_properties,
+            labels,
+        )
+
+    def update_sample_image(self, direction: str) -> None:
+        """Update the sample image preview based on user navigation (prev/next).
+
+        This function updates the sample image preview by changing the currently
+        selected image in the image list. The direction parameter determines
+        whether the user is navigating to the previous or next image. The
+        function then calls the preview_image method to update the image preview.
+        """
+        current_row = self.image_list.currentRow()
+        if direction == "prev":
+            if current_row > 0:
+                self.image_list.setCurrentRow(current_row - 1)
+        elif direction == "next":
+            if current_row < self.image_list.count() - 1:
+                self.image_list.setCurrentRow(current_row + 1)
+        self.preview_image()
+
+    def setup_results_tab(self) -> None:
+        """
+        Set up the results tab, which contains the following components:
+
+        1. A graph canvas for displaying the histogram.
+        2. Controls for histogram options, including the type of histogram to
+        generate (by number or volume), checkboxes for PDF and CDF, the number
+        of bins, and the x-axis limits.
+        3. A legend position and orientation dropdown.
+        4. A descriptive size options section, which includes checkboxes for
+        displaying d32, dmean, and dxy, as well as input boxes for x and y
+        values for dxy.
+        5. A save button that saves the graph and CSV data to a user-selected
+        folder.
+
+        This function creates the layout of the results tab, including the graph
+        canvas, controls, and save button. The controls include the histogram type,
+        PDF/CDF checkboxes, number of bins, x-axis limits, legend position and
+        orientation dropdown, and descriptive size options. The save button is
+        connected to the save_results slot, which saves the graph and CSV data to
+        the user-selected folder.
+        """
+        layout = QGridLayout(self.results_tab)
+
+        # Create canvas for displaying the graph
+        self.histogram_canvas = MplCanvas(self, width=8, height=8, dpi=100)
+
+        # Controls for histogram options
+        controls_frame = QFrame()
+        controls_layout = QVBoxLayout(controls_frame)
+
+        # Histogram type
+        histogram_by_label = QLabel("Histogram by:")
+        self.histogram_by = QComboBox()
+        self.histogram_by.addItems(["Number", "Volume"])
+
+        # PDF/CDF Checkboxes
+        self.pdf_checkbox = QCheckBox("PDF")
+        self.cdf_checkbox = QCheckBox("CDF")
+
+        # Number of bins
+        bins_label = QLabel("Number of bins:")
+        self.bins_spinbox = QSpinBox()
+        self.bins_spinbox.setValue(15)
+        self.bins_spinbox.setRange(1, 100)
+
+        # X-axis limits
+        x_axis_limits_label = QLabel("X-axis limits:")
+        self.min_x_axis_input = QLineEdit("0.0")
+        self.max_x_axis_input = QLineEdit("5.0")
+
+        legend_label = QLabel("Legend settings:")
+        # Inside setup_results_tab (or wherever you are defining the layout of the results tab)
+        legend_frame = QFrame()
+        legend_layout = QGridLayout(legend_frame)
+
+        # Legend position dropdown
+        legend_layout.addWidget(QLabel("Position:"), 0, 0)
+        self.legend_position_combobox = QComboBox()
+        self.legend_position_combobox.addItems(
+            ["North East", "North West", "South East", "South West"]
+        )
+        legend_layout.addWidget(self.legend_position_combobox, 0, 1)
+
+        # Legend orientation dropdown
+        legend_layout.addWidget(QLabel("Orientation:"), 1, 0)
+        self.legend_orientation_combobox = QComboBox()
+        self.legend_orientation_combobox.addItems(["Vertical", "Horizontal"])
+        legend_layout.addWidget(self.legend_orientation_combobox, 1, 1)
+
+        # Descriptive size options
+        # Descriptive Size Checkboxes Section
+        descriptive_frame = QFrame()
+        descriptive_layout = QGridLayout(descriptive_frame)
+
+        self.d32_checkbox = QCheckBox("d32")
+        self.dmean_checkbox = QCheckBox("d mean")
+        self.dxy_checkbox = QCheckBox("dxy")
+
+        # Add input boxes for `x` and `y` values
+        self.dxy_x_input = QLineEdit()
+        self.dxy_x_input.setText("5")  # Set default value for x
+        self.dxy_x_input.setMaximumWidth(40)
+
+        self.dxy_y_input = QLineEdit()
+        self.dxy_y_input.setText("4")  # Set default value for y
+        self.dxy_y_input.setMaximumWidth(40)
+
+        # Add elements to the descriptive layout
+        descriptive_layout.addWidget(self.d32_checkbox, 0, 0)
+        descriptive_layout.addWidget(self.dmean_checkbox, 1, 0)
+        descriptive_layout.addWidget(self.dxy_checkbox, 2, 0)
+        descriptive_layout.addWidget(QLabel("x"), 2, 1)
+        descriptive_layout.addWidget(self.dxy_x_input, 2, 2)
+        descriptive_layout.addWidget(QLabel("y"), 2, 3)
+        descriptive_layout.addWidget(self.dxy_y_input, 2, 4)
+
+        # Add Save button
+        save_frame = QFrame()
+        save_layout = QVBoxLayout(save_frame)
+
+        # Folder selection box with button
+        folder_selection_frame = QFrame()
+        folder_selection_layout = QHBoxLayout(folder_selection_frame)
+        self.save_folder_edit = QLineEdit()
+        self.save_folder_edit.setPlaceholderText("No folder selected")
+        self.save_folder_edit.setReadOnly(True)
+        self.save_folder_edit.setMaximumWidth(300)
+
+        select_folder_button = QPushButton("Select Folder")
+        select_folder_button.clicked.connect(self.select_save_folder)
+
+        folder_selection_layout.addWidget(self.save_folder_edit)
+        folder_selection_layout.addWidget(select_folder_button)
+
+        # Graph filename input row
+        graph_frame = QFrame()
+        graph_filename_layout = QHBoxLayout(graph_frame)
+        current_date = datetime.now().strftime("%Y%m%d")
+
+        self.graph_filename_edit = QLineEdit(
+            current_date
+        )  # Default name as current date
+        graph_filename_label = QLabel(".png")
+        graph_filename_layout.addWidget(QLabel("Graph Filename:"))
+        graph_filename_layout.addWidget(self.graph_filename_edit)
+        graph_filename_layout.addWidget(graph_filename_label)
+
+        # CSV filename input row
+        csv_filename_frame = QFrame()
+        csv_filename_layout = QHBoxLayout(csv_filename_frame)
+        self.csv_filename_edit = QLineEdit(current_date)  # Default name as current date
+        csv_filename_label = QLabel(".csv")
+        csv_filename_layout.addWidget(QLabel("CSV Filename:"))
+        csv_filename_layout.addWidget(self.csv_filename_edit)
+        csv_filename_layout.addWidget(csv_filename_label)
+
+        # Save button
+        save_button = QPushButton("Save graph and data")
+        save_button.clicked.connect(self.save_results)
+
+        # Add folder selection and save button to the layout
+        save_layout.addWidget(folder_selection_frame)
+        save_layout.addWidget(graph_frame)
+        save_layout.addWidget(csv_filename_frame)
+        save_layout.addWidget(save_button)
+
+        # Assemble controls layout
+        controls_layout.addWidget(histogram_by_label)
+        controls_layout.addWidget(self.histogram_by)
+        controls_layout.addWidget(self.pdf_checkbox)
+        controls_layout.addWidget(self.cdf_checkbox)
+        controls_layout.addWidget(bins_label)
+        controls_layout.addWidget(self.bins_spinbox)
+        controls_layout.addWidget(x_axis_limits_label)
+        controls_layout.addWidget(self.min_x_axis_input)
+        controls_layout.addWidget(self.max_x_axis_input)
+        controls_layout.addWidget(legend_label)
+        controls_layout.addWidget(legend_frame)
+        controls_layout.addWidget(descriptive_frame)
+        controls_layout.addWidget(save_frame)
+
+        # Place graph and controls in the layout
+        layout.addWidget(self.histogram_canvas, 0, 0)
+        layout.addWidget(controls_frame, 0, 1)
+
+        # Button to generate graph
+        generate_button = QPushButton("Generate Graph")
+        generate_button.clicked.connect(self.generate_histogram)
+        layout.addWidget(generate_button, 1, 0, 1, 2)
+
+        # Add a label to display the descriptive sizes
+        self.descriptive_size_label = QLabel("")
+        layout.addWidget(self.descriptive_size_label, 2, 0, 1, 2)
+
+    def select_save_folder(self) -> None:
+        """Opens a QFileDialog to select a folder for saving."""
+        folder_path = QFileDialog.getExistingDirectory(self, "Select Folder to Save")
+        if folder_path:
+            self.save_folder_edit.setText(folder_path)
+
+    def save_results(self) -> None:
+        """Saves histogram and data to the selected folder."""
+        folder_path = self.save_folder_edit.text()
+        if folder_path == "" or not os.path.exists(folder_path):
+            QMessageBox.warning(
+                self, "No Folder Selected", "Please select a folder to save the files."
+            )
+            return
+
+        # Get the user-specified filenames
+        graph_filename = self.graph_filename_edit.text()
+        csv_filename = self.csv_filename_edit.text()
+
+        if not graph_filename or not csv_filename:
+            QMessageBox.warning(
+                self,
+                "Filename Missing",
+                "Please provide filenames for both graph and CSV files.",
+            )
+            return
+
+        # Set file paths
+        graph_path = os.path.join(folder_path, f"{graph_filename}.png")
+        csv_path = os.path.join(folder_path, f"{csv_filename}.csv")
+
+        # Assuming `self.histogram_canvas` is a matplotlib canvas
+        self.histogram_canvas.fig.savefig(graph_path)
+
+        headers = [
+            "area",
+            "equivalent_diameter",
+            "eccentricity",
+            "solidity",
+            "circularity",
+            "surface_diameter",
+        ]
+        # Save the CSV data
+        rows = []
+        for image_properties in self.all_properties:
+            for circle in image_properties:
+                rows.append(
+                    [
+                        circle["area"],
+                        circle["equivalent_diameter"],
+                        circle["eccentricity"],
+                        circle["solidity"],
+                        circle["circularity"],
+                        circle["surface_diameter"],
+                    ]
+                )
+
+        # Write the data into a CSV file
+        with open(csv_path, mode="w", newline="") as data_file:
+            writer = csv.writer(data_file)
+
+            # Write the header
+            writer.writerow(headers)
+
+            # Write the rows of data
+            writer.writerows(rows)
+
+        QMessageBox.information(
+            self, "Save Successful", f"Files saved to {folder_path}"
+        )
+        return
+
+    def generate_histogram(self) -> None:
+        """
+        Generate a histogram of equivalent diameters of all detected bubbles in all images
+
+        This function takes the following steps:
+
+        1. Collect all equivalent diameters from the properties of the detected bubbles
+        2. Plot histogram of the equivalent diameters
+        3. Calculate descriptive sizes (d32, dmean, dxy)
+        4. Update descriptive size label
+        5. Optionally add CDF and/or PDF to the histogram
+        6. Optionally add vertical lines for the descriptive sizes to the histogram
+        7. Add legend to the graph
+        8. Redraw the canvas
+
+        :return: None
+        """
+        
+        # Get settings
+        num_bins = self.bins_spinbox.value()
+        show_pdf = self.pdf_checkbox.isChecked()
+        show_cdf = self.cdf_checkbox.isChecked()
+        show_d32 = self.d32_checkbox.isChecked()
+        show_dmean = self.dmean_checkbox.isChecked()
+        show_dxy = self.dxy_checkbox.isChecked()
+
+        # Collect all equivalent diameters from the properties
+        equivalent_diameters_list: list = []
+        # self.all_properties = [[{'area': np.float64(8.026718750000002), 'equivalent_diameter': np.float64(3.1968634201302994), 'eccentricity': 0.413941107655173, 'solidity': np.float64(0.9788494883862732), 'circularity': np.float64(0.6629450637281152), 'surface_diameter': np.float64(3.1968634201303)}, {'area': np.float64(14.620156250000003), 'equivalent_diameter': np.float64(4.314505891490582), 'eccentricity': 0.6333234559264358, 'solidity': np.float64(0.980632382070281), 'circularity': np.float64(0.6313867763949964), 'surface_diameter': np.float64(4.314505891490583)}, {'area': np.float64(7.366718750000001), 'equivalent_diameter': np.float64(3.062612875869555), 'eccentricity': 0.46766243674101204, 'solidity': np.float64(0.961967721531901), 'circularity': np.float64(0.4843818599540233), 'surface_diameter': np.float64(3.062612875869555)}, {'area': np.float64(5.720625000000001), 'equivalent_diameter': np.float64(2.6988378926124095), 'eccentricity': 0.7744330502189362, 'solidity': np.float64(0.9717334182657855), 'circularity': np.float64(0.5973321381561341), 'surface_diameter': np.float64(2.6988378926124095)}, {'area': np.float64(11.256406250000003), 'equivalent_diameter': np.float64(3.785776217515246), 'eccentricity': 0.25076668065525254, 'solidity': np.float64(0.9887592643425748), 'circularity': np.float64(0.8170466439358144), 'surface_diameter': np.float64(3.785776217515246)}], [{'area': np.float64(14.291562500000003), 'equivalent_diameter': np.float64(4.265745249197861), 'eccentricity': 0.8033028975089082, 'solidity': np.float64(0.9673516440514843), 'circularity': np.float64(0.41154002411421614), 'surface_diameter': np.float64(4.265745249197862)}, {'area': np.float64(6.452812500000001), 'equivalent_diameter': np.float64(2.8663523945532883), 'eccentricity': 0.7822564058008267, 'solidity': np.float64(0.9598159295326191), 'circularity': np.float64(0.4250810026479738), 'surface_diameter': np.float64(2.8663523945532883)}, {'area': np.float64(7.928437500000001), 'equivalent_diameter': np.float64(3.1772315233487776), 'eccentricity': 0.3008953392910511, 'solidity': np.float64(0.9770289785308559), 'circularity': np.float64(0.6680694454520646), 'surface_diameter': np.float64(3.1772315233487776)}, {'area': np.float64(6.142187500000001), 'equivalent_diameter': np.float64(2.7965114010455974), 'eccentricity': 0.6160624375636934, 'solidity': np.float64(0.9809842283889), 'circularity': np.float64(0.6900546395419445), 'surface_diameter': np.float64(2.7965114010455974)}]]
+
+        for image_properties in self.all_properties:
+            for circle in image_properties:
+                equivalent_diameters_list.append(circle["equivalent_diameter"])
+        equivalent_diameters_array = np.array(equivalent_diameters_list)
+
+        x_min = float(np.min(equivalent_diameters_array))
+        x_max = float(np.max(equivalent_diameters_array))
+
+        # Clear current graph
+        self.histogram_canvas.axes.set_xlabel("")
+        self.histogram_canvas.axes.set_ylabel("")
+        self.histogram_canvas.axes.clear()
+        try:
+            if self.histogram_canvas.axes2:
+                self.histogram_canvas.axes2.clear()
+                self.histogram_canvas.axes2.set_ylabel("")
+                self.histogram_canvas.axes2.set_yticklabels([])
+                self.histogram_canvas.axes2.set_yticks([])
+                del self.histogram_canvas.axes2
+        except AttributeError:
+            pass
+
+        # Plot histogram
+        counts, bins, patches = self.histogram_canvas.axes.hist(
+            equivalent_diameters_array, bins=num_bins, range=(x_min, x_max)
+        )
+        # Set graph labels
+        self.histogram_canvas.axes.set_xlabel("Equivalent diameter [mm]")
+        self.histogram_canvas.axes.set_ylabel("Count [#]")
+
+        # Calculate descriptive sizes
+        d32, d_mean, dxy = self.calculate_descriptive_sizes(equivalent_diameters_array)
+
+        # Update descriptive size label
+        desc_text = (
+            f"Results:\nd32 = {d32:.2f} mm\ndmean = {d_mean:.2f} mm\ndxy = {dxy:.2f} mm"
+        )
+        self.descriptive_size_label.setText(desc_text)
+
+        # Optionally add CDF
+        if show_pdf or show_cdf:
+            self.histogram_canvas.axes2 = self.histogram_canvas.axes.twinx()
+            self.histogram_canvas.axes2.set_ylabel("Probability [%]")
+
+            if show_cdf:
+                cdf = np.cumsum(counts) / np.sum(counts) * 100
+                self.histogram_canvas.axes2.plot(
+                    bins[:-1], cdf, "r-", marker="o", label="CDF"
+                )
+
+            if show_pdf:
+                pdf = counts / np.sum(counts) * 100
+                self.histogram_canvas.axes2.plot(
+                    bins[:-1], pdf, "b-", marker="o", label="PDF"
+                )
+
+        if show_d32:
+            self.histogram_canvas.axes.axvline(
+                x=d32, color="r", linestyle="-", label="d32"
+            )
+
+        if show_dmean:
+            self.histogram_canvas.axes.axvline(
+                x=d_mean, color="g", linestyle="--", label="dmean"
+            )
+
+        if show_dxy:
+            self.histogram_canvas.axes.axvline(
+                x=dxy, color="b", linestyle="--", label="dxy"
+            )
+
+        # Apply Legend Options
+        legend_position = self.legend_position_combobox.currentText()
+        legend_orientation = self.legend_orientation_combobox.currentText()
+
+        legend_location_map = {
+            "North East": "upper right",
+            "North West": "upper left",
+            "South East": "lower right",
+            "South West": "lower left",
+        }
+
+        print("legend_position:", legend_position)
+        print(legend_location_map.get(legend_position, "upper right"))
+
+        # Add legend to the graph
+        if show_cdf or show_pdf or show_d32 or show_dmean or show_dxy:
+            lines1, labels1 = self.histogram_canvas.axes.get_legend_handles_labels()
+            if show_cdf or show_pdf:
+                lines2, labels2 = (
+                    self.histogram_canvas.axes2.get_legend_handles_labels()
+                )
+                legend = self.histogram_canvas.axes.legend(
+                    lines1 + lines2,
+                    labels1 + labels2,
+                    loc=legend_location_map.get(legend_position, "upper right"),
+                )
+            else:
+                legend = self.histogram_canvas.axes.legend(
+                    lines1,
+                    labels1,
+                    loc=legend_location_map.get(legend_position, "upper right"),
+                )
+
+            if legend_orientation == "Horizontal":
+                legend.set_bbox_to_anchor(
+                    (1, 1)
+                )  # Set orientation of the legend to horizontal if selected
+
+        # Redraw the canvas
+        self.histogram_canvas.draw()
+
+        return
+    
+    def calculate_descriptive_sizes(self, 
+                                    equivalent_diameters: np.ndarray) -> tuple[float, 
+                                                                               float, 
+                                                                               float]:
+        """Calculate d32, d mean, and dxy based on the equivalent diameters."""
+        dxy_x_power: int = int(self.dxy_x_input.text())
+        dxy_y_power: int = int(self.dxy_y_input.text())
+        d32 = np.sum(equivalent_diameters**3) / np.sum(equivalent_diameters**2)
+        # d32, Sauter diameter, should be calculated based on the area, and volume diameter
+        # of a circle, which is unkown right now
+        d_mean = np.mean(equivalent_diameters)
+        dxy = np.sum(equivalent_diameters**dxy_x_power) / np.sum(
+            equivalent_diameters**dxy_y_power
+        )
+
+        return d32, d_mean, dxy
+
+
+def main() -> None:
+    app = QApplication(sys.argv)
+    window = MainWindow()
+    window.show()
+    sys.exit(app.exec())
+
+
+if __name__ == "__main__":
+    main()